--- conflicted
+++ resolved
@@ -143,17 +143,9 @@
             test passes, otherwise ``False``.
 
         """
-<<<<<<< HEAD
-        temp_directory_path = tempfile.gettempdir()
-        print(temp_directory_path)
-        migrations_folder_path = os.path.join(
-            temp_directory_path, "piccolo_migrations"
-        )
-=======
         app_config = self._get_app_config()
 
         migrations_folder_path = app_config.migrations_folder_path
->>>>>>> b13c3832
 
         if os.path.exists(migrations_folder_path):
             shutil.rmtree(migrations_folder_path)
