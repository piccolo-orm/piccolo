--- conflicted
+++ resolved
@@ -19,6 +19,7 @@
 from piccolo.columns.column_types import Varchar
 from piccolo.columns.defaults import UUID4, DateNow, TimeNow, TimestampNow
 from piccolo.columns.reference import LazyTableReference
+from tests.base import engine_is
 
 
 class TestUniqueGlobalNamesMeta:
@@ -245,28 +246,16 @@
 
             self.assertTrue(len(serialised.extra_definitions) == 1)
 
-<<<<<<< HEAD
             if engine_is("postgres") or engine_is("cockroach"):
                 self.assertEqual(
                     serialised.extra_definitions[0].__str__(),
                     (
-                        'class Manager(Table, tablename="manager"): '
+                        'class Manager(Table, tablename="manager", schema=None): '  # noqa: E501
                         "id = Serial(null=False, primary_key=True, unique=False, "  # noqa: E501
                         "index=False, index_method=IndexMethod.btree, "
                         "choices=None, db_column_name='id', secret=False)"
                     ),
                 )
-=======
-            self.assertEqual(
-                serialised.extra_definitions[0].__str__(),
-                (
-                    'class Manager(Table, tablename="manager", schema=None): '
-                    "id = Serial(null=False, primary_key=True, unique=False, "
-                    "index=False, index_method=IndexMethod.btree, "
-                    "choices=None, db_column_name='id', secret=False)"
-                ),
-            )
->>>>>>> b13c3832
 
     def test_function(self):
         serialised = serialise_params(params={"default": example_function})
