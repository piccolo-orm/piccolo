import datetime
import decimal
import uuid
from unittest import TestCase

from tests.base import engine_is, engines_skip

try:
    from asyncpg.pgproto.pgproto import UUID as asyncpgUUID
except ImportError:
    # In case someone is running the tests for SQLite and doesn't have asyncpg
    # installed.
    from uuid import UUID as asyncpgUUID

from piccolo.columns.column_types import (
    JSON,
    JSONB,
    UUID,
    Array,
    BigInt,
    Boolean,
    Bytea,
    Date,
    DoublePrecision,
    ForeignKey,
    Integer,
    Interval,
    LazyTableReference,
    Numeric,
    Real,
    SmallInt,
    Text,
    Timestamp,
    Timestamptz,
    Varchar,
)
from piccolo.columns.m2m import M2M
from piccolo.engine.finder import engine_finder
from piccolo.table import Table, create_db_tables_sync, drop_db_tables_sync

engine = engine_finder()


class Band(Table):
    name = Varchar()
    genres = M2M(LazyTableReference("GenreToBand", module_path=__name__))


class Genre(Table):
    name = Varchar()
    bands = M2M(LazyTableReference("GenreToBand", module_path=__name__))


class GenreToBand(Table):
    band = ForeignKey(Band)
    genre = ForeignKey(Genre)
    reason = Text(help_text="For testing additional columns on join tables.")


SIMPLE_SCHEMA = [Band, Genre, GenreToBand]


class TestM2M(TestCase):
    def setUp(self):
        create_db_tables_sync(*SIMPLE_SCHEMA, if_not_exists=True)

        if engine_is("cockroach"):
            bands = (
                Band.insert(
                    Band(name="Pythonistas"),
                    Band(name="Rustaceans"),
                    Band(name="C-Sharps"),
                )
                .returning(Band.id)
                .run_sync()
            )

            genres = (
                Genre.insert(
                    Genre(name="Rock"),
                    Genre(name="Folk"),
                    Genre(name="Classical"),
                )
                .returning(Genre.id)
                .run_sync()
            )

            GenreToBand.insert(
                GenreToBand(band=bands[0]["id"], genre=genres[0]["id"]),
                GenreToBand(band=bands[0]["id"], genre=genres[1]["id"]),
                GenreToBand(band=bands[1]["id"], genre=genres[1]["id"]),
                GenreToBand(band=bands[2]["id"], genre=genres[0]["id"]),
                GenreToBand(band=bands[2]["id"], genre=genres[2]["id"]),
            ).run_sync()
        else:
            Band.insert(
                Band(name="Pythonistas"),
                Band(name="Rustaceans"),
                Band(name="C-Sharps"),
            ).run_sync()

            Genre.insert(
                Genre(name="Rock"),
                Genre(name="Folk"),
                Genre(name="Classical"),
            ).run_sync()

            GenreToBand.insert(
                GenreToBand(band=1, genre=1),
                GenreToBand(band=1, genre=2),
                GenreToBand(band=2, genre=2),
                GenreToBand(band=3, genre=1),
                GenreToBand(band=3, genre=3),
            ).run_sync()

    def tearDown(self):
        drop_db_tables_sync(*SIMPLE_SCHEMA)

    @engines_skip("cockroach")
    def test_select_name(self):
        """
        🐛 Cockroach bug: https://github.com/cockroachdb/cockroach/issues/71908 "could not decorrelate subquery" error under asyncpg
        """  # noqa: E501
        response = Band.select(
            Band.name, Band.genres(Genre.name, as_list=True)
        ).run_sync()
        self.assertEqual(
            response,
            [
                {"name": "Pythonistas", "genres": ["Rock", "Folk"]},
                {"name": "Rustaceans", "genres": ["Folk"]},
                {"name": "C-Sharps", "genres": ["Rock", "Classical"]},
            ],
        )

        # Now try it in reverse.
        response = Genre.select(
            Genre.name, Genre.bands(Band.name, as_list=True)
        ).run_sync()
        self.assertEqual(
            response,
            [
                {"name": "Rock", "bands": ["Pythonistas", "C-Sharps"]},
                {"name": "Folk", "bands": ["Pythonistas", "Rustaceans"]},
                {"name": "Classical", "bands": ["C-Sharps"]},
            ],
        )

    @engines_skip("cockroach")
    def test_no_related(self):
        """
        Make sure it still works correctly if there are no related values.
        """
        """
        🐛 Cockroach bug: https://github.com/cockroachdb/cockroach/issues/71908 "could not decorrelate subquery" error under asyncpg
        """  # noqa: E501
        GenreToBand.delete(force=True).run_sync()

        # Try it with a list response
        response = Band.select(
            Band.name, Band.genres(Genre.name, as_list=True)
        ).run_sync()

        self.assertEqual(
            response,
            [
                {"name": "Pythonistas", "genres": []},
                {"name": "Rustaceans", "genres": []},
                {"name": "C-Sharps", "genres": []},
            ],
        )

        # Also try it with a nested response
        response = Band.select(
            Band.name, Band.genres(Genre.id, Genre.name)
        ).run_sync()
        self.assertEqual(
            response,
            [
                {"name": "Pythonistas", "genres": []},
                {"name": "Rustaceans", "genres": []},
                {"name": "C-Sharps", "genres": []},
            ],
        )

    @engines_skip("cockroach")
    def test_select_multiple(self):
        """
        🐛 Cockroach bug: https://github.com/cockroachdb/cockroach/issues/71908 "could not decorrelate subquery" error under asyncpg
        """  # noqa: E501
        response = Band.select(
            Band.name, Band.genres(Genre.id, Genre.name)
        ).run_sync()

        self.assertEqual(
            response,
            [
                {
                    "name": "Pythonistas",
                    "genres": [
                        {"id": 1, "name": "Rock"},
                        {"id": 2, "name": "Folk"},
                    ],
                },
                {"name": "Rustaceans", "genres": [{"id": 2, "name": "Folk"}]},
                {
                    "name": "C-Sharps",
                    "genres": [
                        {"id": 1, "name": "Rock"},
                        {"id": 3, "name": "Classical"},
                    ],
                },
            ],
        )

        # Now try it in reverse.
        response = Genre.select(
            Genre.name, Genre.bands(Band.id, Band.name)
        ).run_sync()

        self.assertEqual(
            response,
            [
                {
                    "name": "Rock",
                    "bands": [
                        {"id": 1, "name": "Pythonistas"},
                        {"id": 3, "name": "C-Sharps"},
                    ],
                },
                {
                    "name": "Folk",
                    "bands": [
                        {"id": 1, "name": "Pythonistas"},
                        {"id": 2, "name": "Rustaceans"},
                    ],
                },
                {
                    "name": "Classical",
                    "bands": [{"id": 3, "name": "C-Sharps"}],
                },
            ],
        )

<<<<<<< HEAD
    def test_select_multiple_as_list_error(self):

        with self.assertRaises(ValueError):
            Band.select(
                Band.name, Band.genres(Genre.id, Genre.name, as_list=True)
            ).run_sync()

=======
    @engines_skip("cockroach")
>>>>>>> f3db5b3a
    def test_select_id(self):
        """
        🐛 Cockroach bug: https://github.com/cockroachdb/cockroach/issues/71908 "could not decorrelate subquery" error under asyncpg
        """  # noqa: E501
        response = Band.select(
            Band.name, Band.genres(Genre.id, as_list=True)
        ).run_sync()
        self.assertEqual(
            response,
            [
                {"name": "Pythonistas", "genres": [1, 2]},
                {"name": "Rustaceans", "genres": [2]},
                {"name": "C-Sharps", "genres": [1, 3]},
            ],
        )

        # Now try it in reverse.
        response = Genre.select(
            Genre.name, Genre.bands(Band.id, as_list=True)
        ).run_sync()
        self.assertEqual(
            response,
            [
                {"name": "Rock", "bands": [1, 3]},
                {"name": "Folk", "bands": [1, 2]},
                {"name": "Classical", "bands": [3]},
            ],
        )

    def test_add_m2m(self):
        """
        Make sure we can add items to the joining table.
        """
        band: Band = Band.objects().get(Band.name == "Pythonistas").run_sync()
        band.add_m2m(Genre(name="Punk Rock"), m2m=Band.genres).run_sync()

        self.assertTrue(
            Genre.exists().where(Genre.name == "Punk Rock").run_sync()
        )

        self.assertEqual(
            GenreToBand.count()
            .where(
                GenreToBand.band.name == "Pythonistas",
                GenreToBand.genre.name == "Punk Rock",
            )
            .run_sync(),
            1,
        )

    def test_extra_columns_str(self):
        """
        Make sure the ``extra_column_values`` parameter for ``add_m2m`` works
        correctly when the dictionary keys are strings.
        """
        reason = "Their second album was very punk rock."

        band: Band = Band.objects().get(Band.name == "Pythonistas").run_sync()
        band.add_m2m(
            Genre(name="Punk Rock"),
            m2m=Band.genres,
            extra_column_values={
                "reason": "Their second album was very punk rock."
            },
        ).run_sync()

        genre_to_band = (
            GenreToBand.objects()
            .get(
                (GenreToBand.band.name == "Pythonistas")
                & (GenreToBand.genre.name == "Punk Rock")
            )
            .run_sync()
        )

        self.assertEqual(genre_to_band.reason, reason)

    def test_extra_columns_class(self):
        """
        Make sure the ``extra_column_values`` parameter for ``add_m2m`` works
        correctly when the dictionary keys are ``Column`` classes.
        """
        reason = "Their second album was very punk rock."

        band: Band = Band.objects().get(Band.name == "Pythonistas").run_sync()
        band.add_m2m(
            Genre(name="Punk Rock"),
            m2m=Band.genres,
            extra_column_values={
                GenreToBand.reason: "Their second album was very punk rock."
            },
        ).run_sync()

        genre_to_band = (
            GenreToBand.objects()
            .get(
                (GenreToBand.band.name == "Pythonistas")
                & (GenreToBand.genre.name == "Punk Rock")
            )
            .run_sync()
        )

        self.assertEqual(genre_to_band.reason, reason)

    def test_add_m2m_existing(self):
        """
        Make sure we can add an existing element to the joining table.
        """
        band: Band = Band.objects().get(Band.name == "Pythonistas").run_sync()

        genre: Genre = (
            Genre.objects().get(Genre.name == "Classical").run_sync()
        )

        band.add_m2m(genre, m2m=Band.genres).run_sync()

        # We shouldn't have created a duplicate genre in the database.
        self.assertEqual(
            Genre.count().where(Genre.name == "Classical").run_sync(), 1
        )

        self.assertEqual(
            GenreToBand.count()
            .where(
                GenreToBand.band.name == "Pythonistas",
                GenreToBand.genre.name == "Classical",
            )
            .run_sync(),
            1,
        )

    def test_get_m2m(self):
        """
        Make sure we can get related items via the joining table.
        """
        band: Band = Band.objects().get(Band.name == "Pythonistas").run_sync()

        genres = band.get_m2m(Band.genres).run_sync()

        self.assertTrue(all(isinstance(i, Table) for i in genres))

        self.assertEqual([i.name for i in genres], ["Rock", "Folk"])

    def test_remove_m2m(self):
        """
        Make sure we can remove related items via the joining table.
        """
        band: Band = Band.objects().get(Band.name == "Pythonistas").run_sync()

        genre = Genre.objects().get(Genre.name == "Rock").run_sync()

        band.remove_m2m(genre, m2m=Band.genres).run_sync()

        self.assertEqual(
            GenreToBand.count()
            .where(
                GenreToBand.band.name == "Pythonistas",
                GenreToBand.genre.name == "Rock",
            )
            .run_sync(),
            0,
        )

        # Make sure the others weren't removed:
        self.assertEqual(
            GenreToBand.count()
            .where(
                GenreToBand.band.name == "Pythonistas",
                GenreToBand.genre.name == "Folk",
            )
            .run_sync(),
            1,
        )

        self.assertEqual(
            GenreToBand.count()
            .where(
                GenreToBand.band.name == "C-Sharps",
                GenreToBand.genre.name == "Rock",
            )
            .run_sync(),
            1,
        )


###############################################################################

# A schema using custom primary keys


class Customer(Table):
    uuid = UUID(primary_key=True)
    name = Varchar()
    concerts = M2M(
        LazyTableReference("CustomerToConcert", module_path=__name__)
    )


class Concert(Table):
    uuid = UUID(primary_key=True)
    name = Varchar()
    customers = M2M(
        LazyTableReference("CustomerToConcert", module_path=__name__)
    )


class CustomerToConcert(Table):
    customer = ForeignKey(Customer)
    concert = ForeignKey(Concert)


CUSTOM_PK_SCHEMA = [Customer, Concert, CustomerToConcert]


class TestM2MCustomPrimaryKey(TestCase):
    """
    Make sure the M2M functionality works correctly when the tables have custom
    primary key columns.
    """

    def setUp(self):
        create_db_tables_sync(*CUSTOM_PK_SCHEMA, if_not_exists=True)

        bob = Customer.objects().create(name="Bob").run_sync()
        sally = Customer.objects().create(name="Sally").run_sync()
        fred = Customer.objects().create(name="Fred").run_sync()

        rockfest = Concert.objects().create(name="Rockfest").run_sync()
        folkfest = Concert.objects().create(name="Folkfest").run_sync()
        classicfest = Concert.objects().create(name="Classicfest").run_sync()

        CustomerToConcert.insert(
            CustomerToConcert(customer=bob, concert=rockfest),
            CustomerToConcert(customer=bob, concert=classicfest),
            CustomerToConcert(customer=sally, concert=rockfest),
            CustomerToConcert(customer=sally, concert=folkfest),
            CustomerToConcert(customer=fred, concert=classicfest),
        ).run_sync()

    def tearDown(self):
        drop_db_tables_sync(*CUSTOM_PK_SCHEMA)

    @engines_skip("cockroach")
    def test_select(self):
        """
        🐛 Cockroach bug: https://github.com/cockroachdb/cockroach/issues/71908 "could not decorrelate subquery" error under asyncpg
        """  # noqa: E501
        response = Customer.select(
            Customer.name, Customer.concerts(Concert.name, as_list=True)
        ).run_sync()

        self.assertListEqual(
            response,
            [
                {"name": "Bob", "concerts": ["Rockfest", "Classicfest"]},
                {"name": "Sally", "concerts": ["Rockfest", "Folkfest"]},
                {"name": "Fred", "concerts": ["Classicfest"]},
            ],
        )

        # Now try it in reverse.
        response = Concert.select(
            Concert.name, Concert.customers(Customer.name, as_list=True)
        ).run_sync()

        self.assertListEqual(
            response,
            [
                {"name": "Rockfest", "customers": ["Bob", "Sally"]},
                {"name": "Folkfest", "customers": ["Sally"]},
                {"name": "Classicfest", "customers": ["Bob", "Fred"]},
            ],
        )

    def test_add_m2m(self):
        """
        Make sure we can add items to the joining table.
        """
        customer: Customer = (
            Customer.objects().get(Customer.name == "Bob").run_sync()
        )
        customer.add_m2m(
            Concert(name="Jazzfest"), m2m=Customer.concerts
        ).run_sync()

        self.assertTrue(
            Concert.exists().where(Concert.name == "Jazzfest").run_sync()
        )

        self.assertEqual(
            CustomerToConcert.count()
            .where(
                CustomerToConcert.customer.name == "Bob",
                CustomerToConcert.concert.name == "Jazzfest",
            )
            .run_sync(),
            1,
        )

    def test_get_m2m(self):
        """
        Make sure we can get related items via the joining table.
        """
        customer: Customer = (
            Customer.objects().get(Customer.name == "Bob").run_sync()
        )

        concerts = customer.get_m2m(Customer.concerts).run_sync()

        self.assertTrue(all(isinstance(i, Table) for i in concerts))

        self.assertCountEqual(
            [i.name for i in concerts], ["Rockfest", "Classicfest"]
        )


###############################################################################

# Test a very complex schema


class SmallTable(Table):
    varchar_col = Varchar()
    mega_rows = M2M(LazyTableReference("SmallToMega", module_path=__name__))


if engine.engine_type != "cockroach":  # type: ignore

    class MegaTable(Table):  # type: ignore
        """
        A table containing all of the column types and different column kwargs
        """

        array_col = Array(Varchar())
        bigint_col = BigInt()
        boolean_col = Boolean()
        bytea_col = Bytea()
        date_col = Date()
        double_precision_col = DoublePrecision()
        integer_col = Integer()
        interval_col = Interval()
        json_col = JSON()
        jsonb_col = JSONB()
        numeric_col = Numeric(digits=(5, 2))
        real_col = Real()
        smallint_col = SmallInt()
        text_col = Text()
        timestamp_col = Timestamp()
        timestamptz_col = Timestamptz()
        uuid_col = UUID()
        varchar_col = Varchar()

else:

    class MegaTable(Table):  # type: ignore
        """
        Special version for Cockroach.
        A table containing all of the column types and different column kwargs
        """

        array_col = Array(Varchar())
        bigint_col = BigInt()
        boolean_col = Boolean()
        bytea_col = Bytea()
        date_col = Date()
        double_precision_col = DoublePrecision()
        integer_col = BigInt()
        interval_col = Interval()
        json_col = JSONB()
        jsonb_col = JSONB()
        numeric_col = Numeric(digits=(5, 2))
        real_col = Real()
        smallint_col = SmallInt()
        text_col = Text()
        timestamp_col = Timestamp()
        timestamptz_col = Timestamptz()
        uuid_col = UUID()
        varchar_col = Varchar()


class SmallToMega(Table):
    small = ForeignKey(MegaTable)
    mega = ForeignKey(SmallTable)


COMPLEX_SCHEMA = [MegaTable, SmallTable, SmallToMega]


class TestM2MComplexSchema(TestCase):
    """
    By using a very complex schema containing every column type, we can catch
    more edge cases.
    """

    def setUp(self):
        create_db_tables_sync(*COMPLEX_SCHEMA, if_not_exists=True)

        small_table = SmallTable(varchar_col="Test")
        small_table.save().run_sync()

        mega_table = MegaTable(
            array_col=["bob", "sally"],
            bigint_col=1,
            boolean_col=True,
            bytea_col="hello".encode("utf8"),
            date_col=datetime.date(year=2021, month=1, day=1),
            double_precision_col=1.344,
            integer_col=1,
            interval_col=datetime.timedelta(seconds=10),
            json_col={"a": 1},
            jsonb_col={"a": 1},
            numeric_col=decimal.Decimal("1.1"),
            real_col=1.1,
            smallint_col=1,
            text_col="hello",
            timestamp_col=datetime.datetime(year=2021, month=1, day=1),
            timestamptz_col=datetime.datetime(
                year=2021, month=1, day=1, tzinfo=datetime.timezone.utc
            ),
            uuid_col=uuid.UUID("12783854-c012-4c15-8183-8eecb46f2c4e"),
            varchar_col="hello",
        )
        mega_table.save().run_sync()

        SmallToMega(small=small_table, mega=mega_table).save().run_sync()

        self.mega_table = mega_table

    def tearDown(self):
        drop_db_tables_sync(*COMPLEX_SCHEMA)

    @engines_skip("cockroach")
    def test_select_all(self):
        """
        Fetch all of the columns from the related table to make sure they're
        returned correctly.
        """
        """
        🐛 Cockroach bug: https://github.com/cockroachdb/cockroach/issues/71908 "could not decorrelate subquery" error under asyncpg
        """  # noqa: E501
        response = SmallTable.select(
            SmallTable.varchar_col, SmallTable.mega_rows(load_json=True)
        ).run_sync()

        self.assertEqual(len(response), 1)
        mega_rows = response[0]["mega_rows"]

        self.assertEqual(len(mega_rows), 1)
        mega_row = mega_rows[0]

        for key, value in mega_row.items():
            # Make sure that every value in the response matches what we saved.
            self.assertAlmostEqual(
                getattr(self.mega_table, key),
                value,
                msg=f"{key} doesn't match",
            )

    @engines_skip("cockroach")
    def test_select_single(self):
        """
        Make sure each column can be selected one at a time.
        """
        """
        🐛 Cockroach bug: https://github.com/cockroachdb/cockroach/issues/71908 "could not decorrelate subquery" error under asyncpg
        """  # noqa: E501
        for column in MegaTable._meta.columns:
            response = SmallTable.select(
                SmallTable.varchar_col,
                SmallTable.mega_rows(column, load_json=True),
            ).run_sync()

            data = response[0]["mega_rows"][0]
            column_name = column._meta.name

            original_value = getattr(self.mega_table, column_name)
            returned_value = data[column_name]

            if type(column) == UUID:
                self.assertIn(type(returned_value), (uuid.UUID, asyncpgUUID))
            else:
                self.assertEqual(
                    type(original_value),
                    type(returned_value),
                    msg=f"{column_name} type isn't correct",
                )

                self.assertAlmostEqual(
                    original_value,
                    returned_value,
                    msg=f"{column_name} doesn't match",
                )

            # Test it as a list too
            response = SmallTable.select(
                SmallTable.varchar_col,
                SmallTable.mega_rows(column, as_list=True, load_json=True),
            ).run_sync()

            original_value = getattr(self.mega_table, column_name)
            returned_value = response[0]["mega_rows"][0]

            if type(column) == UUID:
                self.assertIn(type(returned_value), (uuid.UUID, asyncpgUUID))
                self.assertEqual(str(original_value), str(returned_value))
            else:
                self.assertEqual(
                    type(original_value),
                    type(returned_value),
                    msg=f"{column_name} type isn't correct",
                )

                self.assertAlmostEqual(
                    original_value,
                    returned_value,
                    msg=f"{column_name} doesn't match",
                )<|MERGE_RESOLUTION|>--- conflicted
+++ resolved
@@ -242,7 +242,6 @@
             ],
         )
 
-<<<<<<< HEAD
     def test_select_multiple_as_list_error(self):
 
         with self.assertRaises(ValueError):
@@ -250,9 +249,7 @@
                 Band.name, Band.genres(Genre.id, Genre.name, as_list=True)
             ).run_sync()
 
-=======
     @engines_skip("cockroach")
->>>>>>> f3db5b3a
     def test_select_id(self):
         """
         🐛 Cockroach bug: https://github.com/cockroachdb/cockroach/issues/71908 "could not decorrelate subquery" error under asyncpg
