from ..base import DBTestCase, postgres_only, sqlite_only
from ..example_app.tables import Band


class TestObjects(DBTestCase):
    def test_get_all(self):
        self.insert_row()

        response = Band.objects().run_sync()

        self.assertTrue(len(response) == 1)

        instance = response[0]

        self.assertTrue(isinstance(instance, Band))
        self.assertTrue(instance.name == "Pythonistas")

        # Now try changing the value and saving it.
        instance.name = "Rustaceans"
        save_query = instance.save()
        save_query.run_sync()

        self.assertTrue(
            Band.select(Band.name).output(as_list=True).run_sync()[0]
            == "Rustaceans"
        )

    @postgres_only
    def test_offset_postgres(self):
        """
        Postgres can do an offset without a limit clause.
        """
        self.insert_rows()
        response = Band.objects().order_by(Band.name).offset(1).run_sync()

        print(f"response = {response}")

        self.assertEqual(
            [i.name for i in response], ["Pythonistas", "Rustaceans"]
        )

    @sqlite_only
    def test_offset_sqlite(self):
        """
        SQLite requires a limit clause for offset to work.
        """
        self.insert_rows()
        query = Band.objects().order_by(Band.name).offset(1)

        with self.assertRaises(ValueError):
            query.run_sync()

        query = query.limit(5)

        response = query.run_sync()

        print(f"response = {response}")

        self.assertEqual(
            [i.name for i in response], ["Pythonistas", "Rustaceans"]
        )

<<<<<<< HEAD
    def test_get(self):
        self.insert_row()

        band = Band.objects().get(Band.name == "Pythonistas").run_sync()

        self.assertTrue(band.name == "Pythonistas")
=======
    def test_get_or_create(self):
        Band.objects().get_or_create(
            Band.name == "Pink Floyd", defaults={"popularity": 100}
        ).run_sync()

        instance = (
            Band.objects().where(Band.name == "Pink Floyd").first().run_sync()
        )

        self.assertTrue(isinstance(instance, Band))
        self.assertTrue(instance.name == "Pink Floyd")
        self.assertTrue(instance.popularity == 100)

        Band.objects().get_or_create(
            Band.name == "Pink Floyd", defaults={Band.popularity: 100}
        ).run_sync()

        instance = (
            Band.objects().where(Band.name == "Pink Floyd").first().run_sync()
        )

        self.assertTrue(isinstance(instance, Band))
        self.assertTrue(instance.name == "Pink Floyd")
        self.assertTrue(instance.popularity == 100)
>>>>>>> a0e90bed
<|MERGE_RESOLUTION|>--- conflicted
+++ resolved
@@ -60,14 +60,13 @@
             [i.name for i in response], ["Pythonistas", "Rustaceans"]
         )
 
-<<<<<<< HEAD
     def test_get(self):
         self.insert_row()
 
         band = Band.objects().get(Band.name == "Pythonistas").run_sync()
 
         self.assertTrue(band.name == "Pythonistas")
-=======
+
     def test_get_or_create(self):
         Band.objects().get_or_create(
             Band.name == "Pink Floyd", defaults={"popularity": 100}
@@ -91,5 +90,4 @@
 
         self.assertTrue(isinstance(instance, Band))
         self.assertTrue(instance.name == "Pink Floyd")
-        self.assertTrue(instance.popularity == 100)
->>>>>>> a0e90bed
+        self.assertTrue(instance.popularity == 100)