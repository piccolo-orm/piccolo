--- conflicted
+++ resolved
@@ -1,10 +1,8 @@
-<<<<<<< HEAD
 import typing as t
 
-from tests.base import DBTestCase, postgres_only, sqlite_only
-=======
+from typing_extensions import assert_type
+
 from tests.base import DBTestCase, engines_only, sqlite_only
->>>>>>> aee9388a
 from tests.example_apps.music.tables import Band, Manager
 
 
