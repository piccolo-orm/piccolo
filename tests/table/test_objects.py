--- conflicted
+++ resolved
@@ -231,7 +231,40 @@
             .run_sync()
         )
         self.assertIsInstance(band.manager, Manager)
-<<<<<<< HEAD
+
+        self.assertEqual(band.manager.name, "Guido")
+
+    def test_prefetch_new_object(self):
+        """
+        Make sure that that `get_or_create` works with the `prefetch` clause,
+        when the row is being created in the database.
+        """
+        manager = Manager({Manager.name: "Guido"})
+        manager.save().run_sync()
+
+        # With prefetch clause
+        band = (
+            Band.objects()
+            .get_or_create(
+                (Band.name == "New Band") & (Band.manager == manager)
+            )
+            .prefetch(Band.manager)
+            .run_sync()
+        )
+        self.assertIsInstance(band.manager, Manager)
+        self.assertEqual(band.name, "New Band")
+
+        # Just passing it straight into objects
+        band = (
+            Band.objects(Band.manager)
+            .get_or_create(
+                (Band.name == "New Band 2") & (Band.manager == manager)
+            )
+            .run_sync()
+        )
+        self.assertIsInstance(band.manager, Manager)
+        self.assertEqual(band.name, "New Band 2")
+        self.assertEqual(band.manager.name, "Guido")
 
 
 if t.TYPE_CHECKING:
@@ -253,38 +286,3 @@
         Band.objects().run_sync(),
         t.List[Band],
     )
-=======
-        self.assertEqual(band.manager.name, "Guido")
-
-    def test_prefetch_new_object(self):
-        """
-        Make sure that that `get_or_create` works with the `prefetch` clause,
-        when the row is being created in the database.
-        """
-        manager = Manager({Manager.name: "Guido"})
-        manager.save().run_sync()
-
-        # With prefetch clause
-        band = (
-            Band.objects()
-            .get_or_create(
-                (Band.name == "New Band") & (Band.manager == manager)
-            )
-            .prefetch(Band.manager)
-            .run_sync()
-        )
-        self.assertIsInstance(band.manager, Manager)
-        self.assertEqual(band.name, "New Band")
-
-        # Just passing it straight into objects
-        band = (
-            Band.objects(Band.manager)
-            .get_or_create(
-                (Band.name == "New Band 2") & (Band.manager == manager)
-            )
-            .run_sync()
-        )
-        self.assertIsInstance(band.manager, Manager)
-        self.assertEqual(band.name, "New Band 2")
-        self.assertEqual(band.manager.name, "Guido")
->>>>>>> 0b9a86b3
