from __future__ import annotations

import contextvars
import datetime
import os
import sqlite3
import typing as t
import uuid
from dataclasses import dataclass
from decimal import Decimal

from piccolo.engine.base import Batch, Engine
from piccolo.engine.exceptions import TransactionError
from piccolo.query.base import Query
from piccolo.querystring import QueryString
from piccolo.utils.encoding import dump_json, load_json
from piccolo.utils.lazy_loader import LazyLoader
from piccolo.utils.sync import run_sync

<<<<<<< HEAD
aiosqlite = LazyLoader("aiosqlite", globals(), "aiosqlite")


if t.TYPE_CHECKING:  # pragma: no cover
    from aiosqlite import Connection, Cursor  # type: ignore
=======
if t.TYPE_CHECKING:
    from piccolo.table import Table
>>>>>>> eea5c7a8

###############################################################################

# We need to register some adapters so sqlite returns types which are more
# consistent with the Postgres engine.


# In


def convert_numeric_in(value):
    """
    Convert any Decimal values into floats.
    """
    return float(value)


def convert_uuid_in(value) -> str:
    """
    Converts the UUID value being passed into sqlite.
    """
    return str(value)


def convert_time_in(value: datetime.time) -> str:
    """
    Converts the time value being passed into sqlite.
    """
    return value.isoformat()


def convert_date_in(value: datetime.date):
    """
    Converts the date value being passed into sqlite.
    """
    return value.isoformat()


def convert_datetime_in(value: datetime.datetime) -> str:
    """
    Converts the datetime into a string. If it's timezone aware, we want to
    convert it to UTC first. This is to replicate Postgres, which stores
    timezone aware datetimes in UTC.
    """
    if value.tzinfo is not None:
        value = value.astimezone(datetime.timezone.utc)
    return str(value)


def convert_timedelta_in(value: datetime.timedelta):
    """
    Converts the timedelta value being passed into sqlite.
    """
    return value.total_seconds()


def convert_array_in(value: list):
    """
    Converts a list value into a string.
    """
    if len(value) > 0:
        if type(value[0]) not in [str, int, float]:
            raise ValueError("Can only serialise str, int and float.")

    return dump_json(value)


# Out


def convert_numeric_out(value: bytes) -> Decimal:
    """
    Convert float values into Decimals.
    """
    return Decimal(value.decode("ascii"))


def convert_int_out(value: bytes) -> int:
    """
    Make sure Integer values are actually of type int.
    """
    return int(float(value))


def convert_uuid_out(value: bytes) -> uuid.UUID:
    """
    If the value is a uuid, convert it to a UUID instance.
    """
    return uuid.UUID(value.decode("utf8"))


def convert_date_out(value: bytes) -> datetime.date:
    return datetime.date.fromisoformat(value.decode("utf8"))


def convert_time_out(value: bytes) -> datetime.time:
    """
    If the value is a time, convert it to a UUID instance.
    """
    return datetime.time.fromisoformat(value.decode("utf8"))


def convert_seconds_out(value: bytes) -> datetime.timedelta:
    """
    If the value is from a seconds column, convert it to a timedelta instance.
    """
    return datetime.timedelta(seconds=float(value.decode("utf8")))


def convert_boolean_out(value: bytes) -> bool:
    """
    If the value is from a boolean column, convert it to a bool value.
    """
    _value = value.decode("utf8")
    return _value == "1"


def convert_timestamptz_out(value: bytes) -> datetime.datetime:
    """
    If the value is from a timstamptz column, convert it to a datetime value,
    with a timezone of UTC.
    """
    return datetime.datetime.fromisoformat(value.decode("utf8"))


def convert_array_out(value: bytes) -> t.List:
    """
    If the value if from an array column, deserialise the string back into a
    list.
    """
    return load_json(value.decode("utf8"))


sqlite3.register_converter("Numeric", convert_numeric_out)
sqlite3.register_converter("Integer", convert_int_out)
sqlite3.register_converter("UUID", convert_uuid_out)
sqlite3.register_converter("Date", convert_date_out)
sqlite3.register_converter("Time", convert_time_out)
sqlite3.register_converter("Seconds", convert_seconds_out)
sqlite3.register_converter("Boolean", convert_boolean_out)
sqlite3.register_converter("Timestamptz", convert_timestamptz_out)
sqlite3.register_converter("Array", convert_array_out)

sqlite3.register_adapter(Decimal, convert_numeric_in)
sqlite3.register_adapter(uuid.UUID, convert_uuid_in)
sqlite3.register_adapter(datetime.time, convert_time_in)
sqlite3.register_adapter(datetime.date, convert_date_in)
sqlite3.register_adapter(datetime.datetime, convert_datetime_in)
sqlite3.register_adapter(datetime.timedelta, convert_timedelta_in)
sqlite3.register_adapter(list, convert_array_in)

###############################################################################


@dataclass
class AsyncBatch(Batch):

    connection: Connection
    query: Query
    batch_size: int

    # Set internally
    _cursor: t.Optional[Cursor] = None

    @property
    def cursor(self) -> Cursor:
        if not self._cursor:
            raise ValueError("_cursor not set")
        return self._cursor

    async def next(self) -> t.List[t.Dict]:
        data = await self.cursor.fetchmany(self.batch_size)
        return await self.query._process_results(data)

    def __aiter__(self):
        return self

    async def __anext__(self):
        response = await self.next()
        if response == []:
            raise StopAsyncIteration()
        return response

    async def __aenter__(self):
        querystring = self.query.querystrings[0]
        template, template_args = querystring.compile_string()

        self._cursor = await self.connection.execute(template, *template_args)
        return self

    async def __aexit__(self, exception_type, exception, traceback):
        await self._cursor.close()
        await self.connection.close()
        return exception is not None


###############################################################################


class Atomic:
    """
    Usage:

    transaction = engine.atomic()
    transaction.add(Foo.create_table())

    # Either:
    transaction.run_sync()
    await transaction.run()
    """

    __slots__ = ("engine", "queries")

    def __init__(self, engine: SQLiteEngine):
        self.engine = engine
        self.queries: t.List[Query] = []

    def add(self, *query: Query):
        self.queries += list(query)

    async def run(self):
        connection = await self.engine.get_connection()
        await connection.execute("BEGIN")

        try:
            for query in self.queries:
                for querystring in query.querystrings:
                    await connection.execute(
                        *querystring.compile_string(
                            engine_type=self.engine.engine_type
                        )
                    )
        except Exception as exception:
            await connection.execute("ROLLBACK")
            await connection.close()
            self.queries = []
            raise exception
        else:
            await connection.execute("COMMIT")
            await connection.close()
            self.queries = []

    def run_sync(self):
        return run_sync(self.run())


###############################################################################


class Transaction:
    """
    Used for wrapping queries in a transaction, using a context manager.
    Currently it's async only.

    Usage:

    async with engine.transaction():
        # Run some queries:
        await Band.select().run()

    """

    __slots__ = ("engine", "context", "connection")

    def __init__(self, engine: SQLiteEngine):
        self.engine = engine
        if self.engine.transaction_connection.get():
            raise TransactionError(
                "A transaction is already active - nested transactions aren't "
                "currently supported."
            )

    async def __aenter__(self):
        self.connection = await self.engine.get_connection()
        await self.connection.execute("BEGIN")
        self.context = self.engine.transaction_connection.set(self.connection)

    async def __aexit__(self, exception_type, exception, traceback):
        if exception:
            await self.connection.execute("ROLLBACK")
        else:
            await self.connection.execute("COMMIT")

        await self.connection.close()
        self.engine.transaction_connection.reset(self.context)

        return exception is None


###############################################################################


def dict_factory(cursor, row) -> t.Dict:
    d = {}
    for idx, col in enumerate(cursor.description):
        d[col[0]] = row[idx]
    return d


class SQLiteEngine(Engine):
    """
    Any connection kwargs are passed into the database adapter.

    See here for more info:
    https://docs.python.org/3/library/sqlite3.html#sqlite3.connect

    """

    __slots__ = ("connection_kwargs",)

    engine_type = "sqlite"
    min_version_number = 3.25

    def __init__(
        self,
        path: str = "piccolo.sqlite",
        detect_types=sqlite3.PARSE_DECLTYPES,
        isolation_level=None,
        **connection_kwargs,
    ) -> None:
        connection_kwargs.update(
            {
                "database": path,
                "detect_types": detect_types,
                "isolation_level": isolation_level,
            }
        )
        self.connection_kwargs = connection_kwargs

        self.transaction_connection = contextvars.ContextVar(
            f"sqlite_transaction_connection_{path}", default=None
        )

        super().__init__()

    @property
    def path(self):
        return self.connection_kwargs["database"]

    @path.setter
    def path(self, value: str):
        self.connection_kwargs["database"] = value

    async def get_version(self) -> float:
        """
        Warn if the version of SQLite isn't supported.
        """
        major, minor, _ = sqlite3.sqlite_version_info
        return float(f"{major}.{minor}")

    async def prep_database(self):
        pass

    ###########################################################################

    def remove_db_file(self):
        """
        Use with caution - removes the sqlite file. Useful for testing
        purposes.
        """
        if os.path.exists(self.path):
            os.unlink(self.path)

    def create_db(self, migrate=False):
        """
        Create the database file, with the option to run migrations. Useful
        for testing purposes.
        """
        if not os.path.exists(self.path):
            with open(self.path, "w"):
                pass
        else:
            raise Exception(f"Database at {self.path} already exists")
        if migrate:
            # Commented out for now, as migrations for SQLite aren't as
            # well supported as Postgres.
            # from piccolo.commands.migration.forwards import (
            #     ForwardsMigrationManager,
            # )

            # ForwardsMigrationManager().run()
            pass

    ###########################################################################

    async def batch(self, query: Query, batch_size: int = 100) -> AsyncBatch:
        connection = await self.get_connection()
        return AsyncBatch(
            connection=connection, query=query, batch_size=batch_size
        )

    ###########################################################################

    async def get_connection(self) -> Connection:
        connection = await aiosqlite.connect(**self.connection_kwargs)
        connection.row_factory = dict_factory  # type: ignore
        await connection.execute("PRAGMA foreign_keys = 1")
        return connection

    ###########################################################################

    async def _get_inserted_pk(self, cursor, table: t.Type[Table]) -> t.Any:
        """
        If the `pk` column is a non-integer then `ROWID` and `pk` will return
        different types. Need to query by `lastrowid` to get `pk`s in SQLite
        prior to 3.35.0.
        """
        # TODO: Add RETURNING clause for sqlite > 3.35.0
        await cursor.execute(
            f"SELECT {table._meta.primary_key._meta.name} FROM "
            f"{table._meta.tablename} WHERE ROWID = {cursor.lastrowid}"
        )
        response = await cursor.fetchone()
        return response[table._meta.primary_key._meta.name]

    async def _run_in_new_connection(
        self,
        query: str,
        args: t.List[t.Any] = [],
        query_type: str = "generic",
        table: t.Optional[t.Type[Table]] = None,
    ):
        async with aiosqlite.connect(**self.connection_kwargs) as connection:
            await connection.execute("PRAGMA foreign_keys = 1")

            connection.row_factory = dict_factory  # type: ignore
            async with connection.execute(query, args) as cursor:
                await connection.commit()

                if query_type == "insert":
                    assert table is not None
                    pk = await self._get_inserted_pk(cursor, table)
                    return [{table._meta.primary_key._meta.name: pk}]
                else:
                    return await cursor.fetchall()

    async def _run_in_existing_connection(
        self,
        connection,
        query: str,
        args: t.List[t.Any] = [],
        query_type: str = "generic",
        table: t.Optional[t.Type[Table]] = None,
    ):
        """
        This is used when a transaction is currently active.
        """
        await connection.execute("PRAGMA foreign_keys = 1")

        connection.row_factory = dict_factory
        async with connection.execute(query, args) as cursor:
            response = await cursor.fetchall()

            if query_type == "insert":
                assert table is not None
                pk = await self._get_inserted_pk(cursor, table)
                return [{table._meta.primary_key._meta.name: pk}]
            else:
                return response

    async def run_querystring(
        self, querystring: QueryString, in_pool: bool = False
    ):
        """
        Connection pools aren't currently supported - the argument is there
        for consistency with other engines.
        """
        query, query_args = querystring.compile_string(
            engine_type=self.engine_type
        )

        # If running inside a transaction:
        connection = self.transaction_connection.get()
        if connection:
            return await self._run_in_existing_connection(
                connection=connection,
                query=query,
                args=query_args,
                query_type=querystring.query_type,
                table=querystring.table,
            )

        return await self._run_in_new_connection(
            query=query,
            args=query_args,
            query_type=querystring.query_type,
            table=querystring.table,
        )

    def atomic(self) -> Atomic:
        return Atomic(engine=self)

    def transaction(self) -> Transaction:
        return Transaction(engine=self)<|MERGE_RESOLUTION|>--- conflicted
+++ resolved
@@ -17,16 +17,13 @@
 from piccolo.utils.lazy_loader import LazyLoader
 from piccolo.utils.sync import run_sync
 
-<<<<<<< HEAD
 aiosqlite = LazyLoader("aiosqlite", globals(), "aiosqlite")
 
 
 if t.TYPE_CHECKING:  # pragma: no cover
     from aiosqlite import Connection, Cursor  # type: ignore
-=======
-if t.TYPE_CHECKING:
+
     from piccolo.table import Table
->>>>>>> eea5c7a8
 
 ###############################################################################
 
