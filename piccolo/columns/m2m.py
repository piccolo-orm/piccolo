from __future__ import annotations

import inspect
from collections.abc import Sequence
from dataclasses import dataclass
from typing import TYPE_CHECKING, Any, Optional, Union

from piccolo.columns.column_types import (
    JSON,
    JSONB,
    Column,
    ForeignKey,
    LazyTableReference,
)
from piccolo.querystring import QueryString, Selectable
from piccolo.utils.list import flatten
from piccolo.utils.sync import run_sync

<<<<<<< HEAD
if t.TYPE_CHECKING:  # pragma: no cover
=======
if TYPE_CHECKING:
>>>>>>> 73651e0e
    from piccolo.table import Table


class M2MSelect(Selectable):
    """
    This is a subquery used within a select to fetch data via an M2M table.
    """

    def __init__(
        self,
        *columns: Column,
        m2m: M2M,
        as_list: bool = False,
        load_json: bool = False,
    ):
        """
        :param columns:
            Which columns to include from the related table.
        :param as_list:
            If a single column is provided, and ``as_list`` is ``True`` a
            flattened list will be returned, rather than a list of objects.
        :param load_json:
            If ``True``, any JSON strings are loaded as Python objects.

        """
        self.as_list = as_list
        self.columns = columns
        self.m2m = m2m
        self.load_json = load_json

        safe_types = (int, str)

        # If the columns can be serialised / deserialised as JSON, then we
        # can fetch the data all in one go.
        self.serialisation_safe = all(
            (column.__class__.value_type in safe_types)
            and (type(column) not in (JSON, JSONB))
            for column in columns
        )

    def get_select_string(
        self, engine_type: str, with_alias=True
    ) -> QueryString:
        m2m_table_name_with_schema = (
            self.m2m._meta.resolved_joining_table._meta.get_formatted_tablename()  # noqa: E501
        )  # noqa: E501
        m2m_relationship_name = self.m2m._meta.name

        fk_1 = self.m2m._meta.primary_foreign_key
        fk_1_name = fk_1._meta.db_column_name
        table_1 = fk_1._foreign_key_meta.resolved_references
        table_1_name = table_1._meta.tablename
        table_1_name_with_schema = table_1._meta.get_formatted_tablename()
        table_1_pk_name = table_1._meta.primary_key._meta.db_column_name

        fk_2 = self.m2m._meta.secondary_foreign_key
        fk_2_name = fk_2._meta.db_column_name
        table_2 = fk_2._foreign_key_meta.resolved_references
        table_2_name = table_2._meta.tablename
        table_2_name_with_schema = table_2._meta.get_formatted_tablename()
        table_2_pk_name = table_2._meta.primary_key._meta.db_column_name

        inner_select = f"""
            {m2m_table_name_with_schema}
            JOIN {table_1_name_with_schema} "inner_{table_1_name}" ON (
                {m2m_table_name_with_schema}."{fk_1_name}" = "inner_{table_1_name}"."{table_1_pk_name}"
            )
            JOIN {table_2_name_with_schema} "inner_{table_2_name}" ON (
                {m2m_table_name_with_schema}."{fk_2_name}" = "inner_{table_2_name}"."{table_2_pk_name}"
            )
            WHERE {m2m_table_name_with_schema}."{fk_1_name}" = "{table_1_name}"."{table_1_pk_name}"
        """  # noqa: E501

        if engine_type in ("postgres", "cockroach"):
            if self.as_list:
                column_name = self.columns[0]._meta.db_column_name
                return QueryString(
                    f"""
                    ARRAY(
                        SELECT
                            "inner_{table_2_name}"."{column_name}"
                        FROM {inner_select}
                    ) AS "{m2m_relationship_name}"
                """
                )
            elif not self.serialisation_safe:
                column_name = table_2_pk_name
                return QueryString(
                    f"""
                    ARRAY(
                        SELECT
                            "inner_{table_2_name}"."{column_name}"
                        FROM {inner_select}
                    ) AS "{m2m_relationship_name}"
                """
                )
            else:
                column_names = ", ".join(
                    f'"inner_{table_2_name}"."{column._meta.db_column_name}"'
                    for column in self.columns
                )
                return QueryString(
                    f"""
                    (
                        SELECT JSON_AGG({m2m_relationship_name}_results)
                        FROM (
                            SELECT {column_names} FROM {inner_select}
                        ) AS "{m2m_relationship_name}_results"
                    ) AS "{m2m_relationship_name}"
                """
                )
        elif engine_type == "sqlite":
            if len(self.columns) > 1 or not self.serialisation_safe:
                column_name = table_2_pk_name
            else:
                assert len(self.columns) > 0
                column_name = self.columns[0]._meta.db_column_name

            return QueryString(
                f"""
                (
                    SELECT group_concat(
                        "inner_{table_2_name}"."{column_name}"
                    )
                    FROM {inner_select}
                )
                AS "{m2m_relationship_name} [M2M]"
            """
            )
        else:
            raise ValueError(f"{engine_type} is an unrecognised engine type")


@dataclass
class M2MMeta:
    joining_table: Union[type[Table], LazyTableReference]
    _foreign_key_columns: Optional[list[ForeignKey]] = None

    # Set by the Table Metaclass:
    _name: Optional[str] = None
    _table: Optional[type[Table]] = None

    @property
    def name(self) -> str:
        if not self._name:
            raise ValueError(
                "`_name` isn't defined - the Table Metaclass should set it."
            )
        return self._name

    @property
    def table(self) -> type[Table]:
        if not self._table:
            raise ValueError(
                "`_table` isn't defined - the Table Metaclass should set it."
            )
        return self._table

    @property
    def resolved_joining_table(self) -> type[Table]:
        """
        Evaluates the ``joining_table`` attribute if it's a
        ``LazyTableReference``, raising a ``ValueError`` if it fails, otherwise
        returns a ``Table`` subclass.
        """
        from piccolo.table import Table

        if isinstance(self.joining_table, LazyTableReference):
            return self.joining_table.resolve()
        elif inspect.isclass(self.joining_table) and issubclass(
            self.joining_table, Table
        ):
            return self.joining_table
        else:
            raise ValueError(
                "The joining_table attribute is neither a Table subclass or a "
                "LazyTableReference instance."
            )

    @property
    def foreign_key_columns(self) -> list[ForeignKey]:
        if not self._foreign_key_columns:
            self._foreign_key_columns = (
                self.resolved_joining_table._meta.foreign_key_columns[:2]
            )
        return self._foreign_key_columns

    @property
    def primary_foreign_key(self) -> ForeignKey:
        """
        The joining table has two foreign keys. We need a way to distinguish
        between them. The primary is the one which points to the table with
        ``M2M`` defined on it. In this example the primary foreign key is the
        one which points to ``Band``:

        .. code-block:: python

            class Band(Table):
                name = Varchar()
                genres = M2M(
                    LazyTableReference("GenreToBand", module_path=__name__)
                )

            class Genre(Table):
                name = Varchar()

            class GenreToBand(Table):
                band = ForeignKey(Band)  # primary
                genre = ForeignKey(Genre)  # secondary

        The secondary foreign key is the one which points to ``Genre``.

        """
        for fk_column in self.foreign_key_columns:
            if fk_column._foreign_key_meta.resolved_references == self.table:
                return fk_column

        raise ValueError("No matching foreign key column found!")

    @property
    def primary_table(self) -> type[Table]:
        return self.primary_foreign_key._foreign_key_meta.resolved_references

    @property
    def secondary_foreign_key(self) -> ForeignKey:
        """
        See ``primary_foreign_key``.
        """
        for fk_column in self.foreign_key_columns:
            if fk_column._foreign_key_meta.resolved_references != self.table:
                return fk_column

        raise ValueError("No matching foreign key column found!")

    @property
    def secondary_table(self) -> type[Table]:
        return self.secondary_foreign_key._foreign_key_meta.resolved_references


@dataclass
class M2MAddRelated:
    target_row: Table
    m2m: M2M
    rows: Sequence[Table]
    extra_column_values: dict[Union[Column, str], Any]

    @property
    def resolved_extra_column_values(self) -> dict[str, Any]:
        return {
            i._meta.name if isinstance(i, Column) else i: j
            for i, j in self.extra_column_values.items()
        }

    async def _run(self):
        rows = self.rows
        unsaved = [i for i in rows if not i._exists_in_db]

        if unsaved:
            await rows[0].__class__.insert(*unsaved).run()

        joining_table = self.m2m._meta.resolved_joining_table

        joining_table_rows = []

        for row in rows:
            joining_table_row = joining_table(
                **self.resolved_extra_column_values
            )
            setattr(
                joining_table_row,
                self.m2m._meta.primary_foreign_key._meta.name,
                getattr(
                    self.target_row,
                    self.target_row._meta.primary_key._meta.name,
                ),
            )
            setattr(
                joining_table_row,
                self.m2m._meta.secondary_foreign_key._meta.name,
                getattr(
                    row,
                    row._meta.primary_key._meta.name,
                ),
            )
            joining_table_rows.append(joining_table_row)

        return await joining_table.insert(*joining_table_rows).run()

    async def run(self):
        """
        Run the queries, making sure they are either within an existing
        transaction, or wrapped in a new transaction.
        """
        engine = self.rows[0]._meta.db
        if engine.transaction_exists():
            await self._run()
        else:
            async with engine.transaction():
                await self._run()

    def run_sync(self):
        return run_sync(self.run())

    def __await__(self):
        return self.run().__await__()


@dataclass
class M2MRemoveRelated:
    target_row: Table
    m2m: M2M
    rows: Sequence[Table]

    async def run(self):
        fk = self.m2m._meta.secondary_foreign_key
        related_table = fk._foreign_key_meta.resolved_references

        row_ids = []

        for row in self.rows:
            if row.__class__ != related_table:
                raise ValueError("The row belongs to the wrong table!")

            row_id = getattr(row, row._meta.primary_key._meta.name)
            if row_id:
                row_ids.append(row_id)

        if row_ids:
            return (
                await self.m2m._meta.resolved_joining_table.delete()
                .where(
                    self.m2m._meta.primary_foreign_key == self.target_row,
                    self.m2m._meta.secondary_foreign_key.is_in(row_ids),
                )
                .run()
            )

        return None

    def run_sync(self):
        return run_sync(self.run())

    def __await__(self):
        return self.run().__await__()


@dataclass
class M2MGetRelated:
    row: Table
    m2m: M2M

    async def run(self):
        joining_table = self.m2m._meta.resolved_joining_table

        secondary_table = self.m2m._meta.secondary_table

        # TODO - replace this with a subquery in the future.
        ids = (
            await joining_table.select(
                getattr(
                    self.m2m._meta.secondary_foreign_key,
                    secondary_table._meta.primary_key._meta.name,
                )
            )
            .where(self.m2m._meta.primary_foreign_key == self.row)
            .output(as_list=True)
        )

        results = (
            await secondary_table.objects().where(
                secondary_table._meta.primary_key.is_in(ids)
            )
            if len(ids) > 0
            else []
        )

        return results

    def run_sync(self):
        return run_sync(self.run())

    def __await__(self):
        return self.run().__await__()


class M2M:
    def __init__(
        self,
        joining_table: Union[type[Table], LazyTableReference],
        foreign_key_columns: Optional[list[ForeignKey]] = None,
    ):
        """
        :param joining_table:
            A ``Table`` containing two ``ForeignKey`` columns.
        :param foreign_key_columns:
            If for some reason your joining table has more than two foreign key
            columns, you can explicitly specify which two are relevant.

        """
        if foreign_key_columns and (
            len(foreign_key_columns) != 2
            or not all(isinstance(i, ForeignKey) for i in foreign_key_columns)
        ):
            raise ValueError("You must specify two ForeignKey columns.")

        self._meta = M2MMeta(
            joining_table=joining_table,
            _foreign_key_columns=foreign_key_columns,
        )

    def __call__(
        self,
        *columns: Union[Column, list[Column]],
        as_list: bool = False,
        load_json: bool = False,
    ) -> M2MSelect:
        """
        :param columns:
            Which columns to include from the related table. If none are
            specified, then all of the columns are returned.
        :param as_list:
            If a single column is provided, and ``as_list`` is ``True`` a
            flattened list will be returned, rather than a list of objects.
        :param load_json:
            If ``True``, any JSON strings are loaded as Python objects.
        """
        columns_ = flatten(columns)

        if not columns_:
            columns_ = self._meta.secondary_table._meta.columns

        if as_list and len(columns_) != 1:
            raise ValueError(
                "`as_list` is only valid with a single column argument"
            )

        return M2MSelect(
            *columns_, m2m=self, as_list=as_list, load_json=load_json
        )<|MERGE_RESOLUTION|>--- conflicted
+++ resolved
@@ -16,11 +16,7 @@
 from piccolo.utils.list import flatten
 from piccolo.utils.sync import run_sync
 
-<<<<<<< HEAD
-if t.TYPE_CHECKING:  # pragma: no cover
-=======
-if TYPE_CHECKING:
->>>>>>> 73651e0e
+if TYPE_CHECKING:  # pragma: no cover
     from piccolo.table import Table
 
 
