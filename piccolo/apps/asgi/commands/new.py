from __future__ import annotations

import os
import shutil
import typing as t

import black
import colorama
from jinja2 import Environment, FileSystemLoader

TEMPLATE_DIR = os.path.join(os.path.dirname(__file__), "templates/app/")
SERVERS = ["uvicorn", "Hypercorn", "granian"]
ROUTER_DEPENDENCIES = {
    "starlette": ["starlette"],
    "fastapi": ["fastapi"],
    "blacksheep": ["blacksheep"],
    "litestar": ["litestar"],
    "esmerald": ["esmerald"],
    "lilya": ["lilya"],
<<<<<<< HEAD
    "sanic": ["sanic", "sanic_ext"],
=======
    "quart": ["quart", "quart_schema"],
    "falcon": ["falcon"],
>>>>>>> 55c2dbcf
}
ROUTERS = list(ROUTER_DEPENDENCIES.keys())


def print_instruction(message: str):
    print(f"{colorama.Fore.CYAN}{message}{colorama.Fore.RESET}")


def get_options_string(options: t.List[str]):
    return ", ".join(f"{name} [{index}]" for index, name in enumerate(options))


def get_routing_framework() -> str:
    print_instruction("Which routing framework?")
    router = input(f"{get_options_string(ROUTERS)}\n") or 0
    return ROUTERS[int(router)]


def get_server() -> str:
    print_instruction("Which server?")
    server = input(f"{get_options_string(SERVERS)}\n") or 0
    return SERVERS[int(server)]


def new(root: str = ".", name: str = "piccolo_project"):
    """
    Create a basic ASGI app, including Piccolo, routing, and an admin.

    :param root:
        Where to create the app e.g. /my/folder. By default it creates the
        app in the current directory.
    :param name:
        The name of the app to create - this will be used to prepopulate things
        like the database name.

    """
    tree = os.walk(TEMPLATE_DIR)

    router = get_routing_framework()

    template_context = {
        "router": router,
        "router_dependencies": ROUTER_DEPENDENCIES.get(router) or [router],
        "server": get_server(),
        "project_identifier": name.replace(" ", "_").lower(),
    }

    for directory in tree:
        dir_path, sub_dir_names, file_names = directory  # type: ignore

        output_dir_path = os.path.join(root, dir_path.split(TEMPLATE_DIR)[-1])

        if not os.path.exists(output_dir_path):
            folder_name = output_dir_path.split("/")[-1]
            if folder_name.startswith(("_", ".")):
                continue
            os.mkdir(dir_path)

        for sub_dir_name in sub_dir_names:
            if sub_dir_name.startswith("_"):
                continue

            sub_dir_path = os.path.join(output_dir_path, sub_dir_name)
            if not os.path.exists(sub_dir_path):
                os.mkdir(sub_dir_path)

        for file_name in file_names:
            if file_name.startswith("_") and file_name != "__init__.py.jinja":
                continue

            extension = file_name.rsplit(".")[0]
            if extension in ("pyc",):
                continue

            if file_name.endswith(".jinja"):
                output_file_name = file_name.replace(".jinja", "")
                template = Environment(
                    loader=FileSystemLoader(searchpath=dir_path)
                ).get_template(file_name)

                output_contents = template.render(**template_context)

                if output_file_name.endswith(".py"):
                    try:
                        output_contents = black.format_str(
                            output_contents,
                            mode=black.FileMode(line_length=80),
                        )
                    except Exception as exception:
                        print(f"Problem processing {output_file_name}")
                        raise exception from exception

                with open(
                    os.path.join(output_dir_path, output_file_name), "w"
                ) as f:
                    f.write(output_contents)
            else:
                if file_name.endswith(".jinja_raw"):
                    output_file_name = file_name.replace(
                        ".jinja_raw", ".jinja"
                    )
                else:
                    output_file_name = file_name

                shutil.copy(
                    os.path.join(dir_path, file_name),
                    os.path.join(output_dir_path, output_file_name),
                )

    print(
        "Run `pip install -r requirements.txt` and `python main.py` to get "
        "started."
    )<|MERGE_RESOLUTION|>--- conflicted
+++ resolved
@@ -17,12 +17,9 @@
     "litestar": ["litestar"],
     "esmerald": ["esmerald"],
     "lilya": ["lilya"],
-<<<<<<< HEAD
-    "sanic": ["sanic", "sanic_ext"],
-=======
     "quart": ["quart", "quart_schema"],
     "falcon": ["falcon"],
->>>>>>> 55c2dbcf
+    "sanic": ["sanic", "sanic_ext"],
 }
 ROUTERS = list(ROUTER_DEPENDENCIES.keys())
 
