from __future__ import annotations

import os
import shutil
import typing as t

import black
import colorama
from jinja2 import Environment, FileSystemLoader

TEMPLATE_DIR = os.path.join(os.path.dirname(__file__), "templates/app/")
SERVERS = ["uvicorn", "Hypercorn", "granian"]
ROUTER_DEPENDENCIES = {
    "starlette": ["starlette"],
    "fastapi": ["fastapi"],
    "blacksheep": ["blacksheep"],
    "litestar": ["litestar"],
    "esmerald": ["esmerald"],
    "lilya": ["lilya"],
<<<<<<< HEAD
    "falcon": ["falcon"],
=======
    "quart": ["quart", "quart_schema"],
>>>>>>> 02ef5f5c
}
ROUTERS = list(ROUTER_DEPENDENCIES.keys())


def print_instruction(message: str):
    print(f"{colorama.Fore.CYAN}{message}{colorama.Fore.RESET}")


def get_options_string(options: t.List[str]):
    return ", ".join(f"{name} [{index}]" for index, name in enumerate(options))


def get_routing_framework() -> str:
    print_instruction("Which routing framework?")
    router = input(f"{get_options_string(ROUTERS)}\n") or 0
    return ROUTERS[int(router)]


def get_server() -> str:
    print_instruction("Which server?")
    server = input(f"{get_options_string(SERVERS)}\n") or 0
    return SERVERS[int(server)]


def new(root: str = ".", name: str = "piccolo_project"):
    """
    Create a basic ASGI app, including Piccolo, routing, and an admin.

    :param root:
        Where to create the app e.g. /my/folder. By default it creates the
        app in the current directory.
    :param name:
        The name of the app to create - this will be used to prepopulate things
        like the database name.

    """
    tree = os.walk(TEMPLATE_DIR)

    router = get_routing_framework()

    template_context = {
        "router": router,
        "router_dependencies": ROUTER_DEPENDENCIES.get(router) or [router],
        "server": get_server(),
        "project_identifier": name.replace(" ", "_").lower(),
    }

    for directory in tree:
        dir_path, sub_dir_names, file_names = directory  # type: ignore

        output_dir_path = os.path.join(root, dir_path.split(TEMPLATE_DIR)[-1])

        if not os.path.exists(output_dir_path):
            folder_name = output_dir_path.split("/")[-1]
            if folder_name.startswith(("_", ".")):
                continue
            os.mkdir(dir_path)

        for sub_dir_name in sub_dir_names:
            if sub_dir_name.startswith("_"):
                continue

            sub_dir_path = os.path.join(output_dir_path, sub_dir_name)
            if not os.path.exists(sub_dir_path):
                os.mkdir(sub_dir_path)

        for file_name in file_names:
            if file_name.startswith("_") and file_name != "__init__.py.jinja":
                continue

            extension = file_name.rsplit(".")[0]
            if extension in ("pyc",):
                continue

            if file_name.endswith(".jinja"):
                output_file_name = file_name.replace(".jinja", "")
                template = Environment(
                    loader=FileSystemLoader(searchpath=dir_path)
                ).get_template(file_name)

                output_contents = template.render(**template_context)

                if output_file_name.endswith(".py"):
                    try:
                        output_contents = black.format_str(
                            output_contents,
                            mode=black.FileMode(line_length=80),
                        )
                    except Exception as exception:
                        print(f"Problem processing {output_file_name}")
                        raise exception from exception

                with open(
                    os.path.join(output_dir_path, output_file_name), "w"
                ) as f:
                    f.write(output_contents)
            else:
                if file_name.endswith(".jinja_raw"):
                    output_file_name = file_name.replace(
                        ".jinja_raw", ".jinja"
                    )
                else:
                    output_file_name = file_name

                shutil.copy(
                    os.path.join(dir_path, file_name),
                    os.path.join(output_dir_path, output_file_name),
                )

    print(
        "Run `pip install -r requirements.txt` and `python main.py` to get "
        "started."
    )<|MERGE_RESOLUTION|>--- conflicted
+++ resolved
@@ -17,11 +17,8 @@
     "litestar": ["litestar"],
     "esmerald": ["esmerald"],
     "lilya": ["lilya"],
-<<<<<<< HEAD
+    "quart": ["quart", "quart_schema"],
     "falcon": ["falcon"],
-=======
-    "quart": ["quart", "quart_schema"],
->>>>>>> 02ef5f5c
 }
 ROUTERS = list(ROUTER_DEPENDENCIES.keys())
 
