{% if router == 'fastapi' %}
    {% include '_fastapi_app.py.jinja' %}
{% elif router == 'starlette' %}
    {% include '_starlette_app.py.jinja' %}
{% elif router == 'blacksheep' %}
    {% include '_blacksheep_app.py.jinja' %}
{% elif router == 'litestar' %}
    {% include '_litestar_app.py.jinja' %}
{% elif router == 'esmerald' %}
    {% include '_esmerald_app.py.jinja' %}
{% elif router == 'lilya' %}
    {% include '_lilya_app.py.jinja' %}
<<<<<<< HEAD
{% elif router == 'falcon' %}
    {% include '_falcon_app.py.jinja' %}
=======
{% elif router == 'quart' %}
    {% include '_quart_app.py.jinja' %}
>>>>>>> 02ef5f5c
{% endif %}<|MERGE_RESOLUTION|>--- conflicted
+++ resolved
@@ -10,11 +10,8 @@
     {% include '_esmerald_app.py.jinja' %}
 {% elif router == 'lilya' %}
     {% include '_lilya_app.py.jinja' %}
-<<<<<<< HEAD
-{% elif router == 'falcon' %}
-    {% include '_falcon_app.py.jinja' %}
-=======
 {% elif router == 'quart' %}
     {% include '_quart_app.py.jinja' %}
->>>>>>> 02ef5f5c
+{% elif router == 'falcon' %}
+    {% include '_falcon_app.py.jinja' %}                          
 {% endif %}