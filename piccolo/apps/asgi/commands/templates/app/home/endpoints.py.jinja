--- conflicted
+++ resolved
@@ -8,13 +8,10 @@
     {% include '_esmerald_endpoints.py.jinja' %}
 {% elif router == 'lilya' %}
     {% include '_lilya_endpoints.py.jinja' %}
-<<<<<<< HEAD
-{% elif router == 'sanic' %}
-    {% include '_sanic_endpoints.py.jinja' %}
-=======
 {% elif router == 'quart' %}
     {% include '_quart_endpoints.py.jinja' %}
 {% elif router == 'falcon' %}
     {% include '_falcon_endpoints.py.jinja' %}
->>>>>>> 55c2dbcf
+{% elif router == 'sanic' %}
+    {% include '_sanic_endpoints.py.jinja' %}
 {% endif %}