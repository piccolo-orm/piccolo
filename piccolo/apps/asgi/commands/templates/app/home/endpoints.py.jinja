{% if router in ['fastapi', 'starlette'] %}
    {% include '_starlette_endpoints.py.jinja' %}
{% elif router == 'blacksheep' %}
    {% include '_blacksheep_endpoints.py.jinja' %}
{% elif router == 'litestar' %}
    {% include '_litestar_endpoints.py.jinja' %}
{% elif router == 'esmerald' %}
    {% include '_esmerald_endpoints.py.jinja' %}
{% elif router == 'lilya' %}
    {% include '_lilya_endpoints.py.jinja' %}
<<<<<<< HEAD
{% elif router == 'falcon' %}
    {% include '_falcon_endpoints.py.jinja' %}
=======
{% elif router == 'quart' %}
    {% include '_quart_endpoints.py.jinja' %}
>>>>>>> 02ef5f5c
{% endif %}<|MERGE_RESOLUTION|>--- conflicted
+++ resolved
@@ -8,11 +8,8 @@
     {% include '_esmerald_endpoints.py.jinja' %}
 {% elif router == 'lilya' %}
     {% include '_lilya_endpoints.py.jinja' %}
-<<<<<<< HEAD
+{% elif router == 'quart' %}
+    {% include '_quart_endpoints.py.jinja' %}
 {% elif router == 'falcon' %}
     {% include '_falcon_endpoints.py.jinja' %}
-=======
-{% elif router == 'quart' %}
-    {% include '_quart_endpoints.py.jinja' %}
->>>>>>> 02ef5f5c
 {% endif %}