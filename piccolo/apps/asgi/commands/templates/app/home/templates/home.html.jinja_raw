--- conflicted
+++ resolved
@@ -66,17 +66,14 @@
                 <li><a href="/admin/">Admin</a></li>
                 <li><a href="/tasks/">JSON endpoint</a></li>
             </ul>
-<<<<<<< HEAD
+            <h3>Quart</h3>
+            <ul>
+                <li><a href="/admin/">Admin</a></li>
+                <li><a href="/docs">Swagger API</a></li>
             <h3>Falcon</h3>
             <ul>
                 <li><a href="/admin/">Admin</a></li>
                 <li><a href="/tasks/">JSON endpoint</a></li>
-=======
-            <h3>Quart</h3>
-            <ul>
-                <li><a href="/admin/">Admin</a></li>
-                <li><a href="/docs">Swagger API</a></li>
->>>>>>> 02ef5f5c
             </ul>
         </section>
     </div>
