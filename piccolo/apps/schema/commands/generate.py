from __future__ import annotations

import asyncio
import dataclasses
import json
import re
import typing as t
import uuid
from datetime import date, datetime

import black
from typing_extensions import Literal

from piccolo.apps.migrations.auto.serialisation import serialise_params
from piccolo.columns import defaults
from piccolo.columns.base import Column, OnDelete, OnUpdate
from piccolo.columns.column_types import (
    JSON,
    JSONB,
    UUID,
    BigInt,
    Boolean,
    Bytea,
    Date,
    DoublePrecision,
    ForeignKey,
    Integer,
    Interval,
    Numeric,
    Real,
    Serial,
    SmallInt,
    Text,
    Timestamp,
    Timestamptz,
    Varchar,
)
from piccolo.columns.defaults.interval import IntervalCustom
from piccolo.columns.indexes import IndexMethod
from piccolo.engine.finder import engine_finder
from piccolo.engine.postgres import PostgresEngine
from piccolo.table import Table, create_table_class, sort_table_classes
from piccolo.utils.naming import _snake_to_camel

if t.TYPE_CHECKING:  # pragma: no cover
    from piccolo.engine.base import Engine


class ForeignKeyPlaceholder(Table):
    pass


@dataclasses.dataclass
class ConstraintTable:
    name: str = ""
    schema: str = ""


@dataclasses.dataclass
class RowMeta:
    column_default: str
    column_name: str
    is_nullable: Literal["YES", "NO"]
    table_name: str
    character_maximum_length: t.Optional[int]
    data_type: str
    numeric_precision: t.Optional[t.Union[int, str]]
    numeric_scale: t.Optional[t.Union[int, str]]
    numeric_precision_radix: t.Optional[Literal[2, 10]]
    
    @classmethod
    def get_column_name_str(cls) -> str:
        return ", ".join([i.name for i in dataclasses.fields(cls)])


@dataclasses.dataclass
class Constraint:
    constraint_type: Literal["PRIMARY KEY", "UNIQUE", "FOREIGN KEY", "CHECK"]
    constraint_name: str
    constraint_schema: t.Optional[str] = None
    column_name: t.Optional[str] = None


@dataclasses.dataclass
class TableConstraints:
    """
    All of the constraints for a certain table in the database.
    """

    tablename: str
    constraints: t.List[Constraint]

    def __post_init__(self):
        foreign_key_constraints: t.List[Constraint] = []
        unique_constraints: t.List[Constraint] = []
        primary_key_constraints: t.List[Constraint] = []

        for constraint in self.constraints:
            if constraint.constraint_type == "FOREIGN KEY":
                foreign_key_constraints.append(constraint)
            elif constraint.constraint_type == "PRIMARY KEY":
                primary_key_constraints.append(constraint)
            elif constraint.constraint_type == "UNIQUE":
                unique_constraints.append(constraint)

        self.foreign_key_constraints = foreign_key_constraints
        self.unique_constraints = unique_constraints
        self.primary_key_constraints = primary_key_constraints

    def is_primary_key(self, column_name: str) -> bool:
        for i in self.primary_key_constraints:
            if i.column_name == column_name:
                return True
        return False

    def is_unique(self, column_name: str) -> bool:
        for i in self.unique_constraints:
            if i.column_name == column_name:
                return True
        return False

    def is_foreign_key(self, column_name: str) -> bool:
        for i in self.foreign_key_constraints:
            if i.column_name == column_name:
                return True
        return False

    def get_foreign_key_constraint_name(self, column_name) -> ConstraintTable:
        for i in self.foreign_key_constraints:
            if i.column_name == column_name:
                return ConstraintTable(
                    name=i.constraint_name, schema=i.constraint_schema
                )

        raise ValueError("No matching constraint found")


@dataclasses.dataclass
class Trigger:
    constraint_name: str
    constraint_type: str
    table_name: str
    column_name: str
    on_update: str
    on_delete: Literal[
        "NO ACTION", "RESTRICT", "CASCADE", "SET NULL", "SET_DEFAULT"
    ]
    references_table: str
    references_column: str


@dataclasses.dataclass
class TableTriggers:
    """
    All of the triggers for a certain table in the database.
    """

    tablename: str
    triggers: t.List[Trigger]

    def get_column_triggers(self, column_name: str) -> t.List[Trigger]:
        triggers = []
        for i in self.triggers:
            if i.column_name == column_name:
                triggers.append(i)
        return triggers
<<<<<<< HEAD

    def get_column_ref_trigger(self, column_name, references_table) -> Trigger:
=======
    
    def get_column_ref_trigger(self, column_name: str, references_table: str) -> Trigger:
>>>>>>> 2bd60cfb
        for i in self.triggers:
            if (
                i.column_name == column_name
                and i.references_table == references_table
            ):
                return i

        raise ValueError("No matching trigger found")


@dataclasses.dataclass
class Index:
    indexname: str
    indexdef: str

    def __post_init__(self):
        pat = re.compile(
            r"""^CREATE[ ](?:(?P<unique>UNIQUE)[ ])?INDEX[ ]\w+?[ ]
                 ON[ ].+?[ ]USING[ ](?P<method>\w+?)[ ]
                 \((?P<column_name>\w+?)\)""",
            re.VERBOSE,
        )
        groups = re.match(pat, self.indexdef).groupdict()

        self.column_name = groups["column_name"]
        self.unique = True if "unique" in groups else False
        self.method = INDEX_METHOD_MAP[groups["method"]]


@dataclasses.dataclass
class TableIndexes:
    """
    All of the indexes for a certain table in the database.
    """

    tablename: str
    indexes: t.List[Index]

    def get_column_index(self, column_name: str) -> Index:
        for i in self.indexes:
            if i.column_name == column_name:
                return i
        else:
            return None


@dataclasses.dataclass
class OutputSchema:
    """
    Represents the schema which will be printed out.
    :param imports:
        e.g. ["from piccolo.table import Table"]
    :param warnings:
        e.g. ["some_table.some_column unrecognised_type"]
    :param tables:
        e.g. ["class MyTable(Table): ..."]
    """

    imports: t.List[str] = dataclasses.field(default_factory=list)
    warnings: t.List[str] = dataclasses.field(default_factory=list)
    tables: t.List[t.Type[Table]] = dataclasses.field(default_factory=list)

    def get_table_with_name(self, tablename: str) -> t.Optional[t.Type[Table]]:
        """
        Used to search for a table by name.
        """
        tablename = _snake_to_camel(tablename)
        try:
            return next(
                table for table in self.tables if table.__name__ == tablename
            )
        except StopIteration:
            return None

    def __radd__(self, value: OutputSchema) -> OutputSchema:
        if isinstance(value, int):
            return self
        value.imports.extend(self.imports)
        value.warnings.extend(self.warnings)
        value.tables.extend(self.tables)
        return value

    def __add__(self, value: OutputSchema) -> OutputSchema:
        self.imports.extend(value.imports)
        self.warnings.extend(value.warnings)
        self.tables.extend(value.tables)
        return self


COLUMN_TYPE_MAP: t.Dict[str, t.Type[Column]] = {
    "bigint": BigInt,
    "boolean": Boolean,
    "bytea": Bytea,
    "character varying": Varchar,
    "date": Date,
    "integer": Integer,
    "interval": Interval,
    "json": JSON,
    "jsonb": JSONB,
    "numeric": Numeric,
    "real": Real,
    "double precision": DoublePrecision,
    "smallint": SmallInt,
    "text": Text,
    "timestamp with time zone": Timestamptz,
    "timestamp without time zone": Timestamp,
    "uuid": UUID,
}

COLUMN_DEFAULT_PARSER = {
    BigInt: re.compile(r"^'?(?P<value>-?[0-9]\d*)'?(?:::bigint)?$"),
    Boolean: re.compile(r"^(?P<value>true|false)$"),
    Bytea: re.compile(r"'(?P<value>.*)'::bytea$"),
    DoublePrecision: re.compile(r"(?P<value>[+-]?(?:[0-9]*[.])?[0-9]+)"),
    Varchar: re.compile(r"^'(?P<value>.*)'::character varying$"),
    Date: re.compile(r"^(?P<value>(?:\d{4}-\d{2}-\d{2})|CURRENT_DATE)$"),
    Integer: re.compile(r"^(?P<value>-?\d+)$"),
    Interval: re.compile(
        r"""^
            (?:')?
            (?:
                (?:(?P<years>\d+)[ ]y(?:ear(?:s)?)?\b)        |
                (?:(?P<months>\d+)[ ]m(?:onth(?:s)?)?\b)      |
                (?:(?P<weeks>\d+)[ ]w(?:eek(?:s)?)?\b)        |
                (?:(?P<days>\d+)[ ]d(?:ay(?:s)?)?\b)          |
                (?:
                    (?:
                        (?:(?P<hours>\d+)[ ]h(?:our(?:s)?)?\b)        |
                        (?:(?P<minutes>\d+)[ ]m(?:inute(?:s)?)?\b)    |
                        (?:(?P<seconds>\d+)[ ]s(?:econd(?:s)?)?\b)
                    )   |
                    (?:
                        (?P<digits>-?\d{2}:\d{2}:\d{2}))?\b)
                    )
                +(?P<direction>ago)?
            (?:'::interval)?
            $""",
        re.X,
    ),
    JSON: re.compile(r"^'(?P<value>.*)'::json$"),
    JSONB: re.compile(r"^'(?P<value>.*)'::jsonb$"),
    Numeric: re.compile(r"(?P<value>\d+)"),
    Real: re.compile(r"^(?P<value>-?[0-9]\d*(?:\.\d+)?)$"),
    SmallInt: re.compile(r"^'?(?P<value>-?[0-9]\d*)'?(?:::integer)?$"),
    Text: re.compile(r"^'(?P<value>.*)'::text$"),
    Timestamp: re.compile(
        r"""^
        (?P<value>
            (?:\d{4}-\d{2}-\d{2}[ ]\d{2}:\d{2}:\d{2})   |
            CURRENT_TIMESTAMP
        )
        $""",
        re.VERBOSE,
    ),
    Timestamptz: re.compile(
        r"""^
            (?P<value>
                (?:\d{4}-\d{2}-\d{2}[ ]\d{2}:\d{2}:\d{2}(?:\.\d+)?-\d{2})     |
                CURRENT_TIMESTAMP
            )
            $""",
        re.VERBOSE,
    ),
    UUID: None,
    Serial: None,
    ForeignKey: None,
}


def get_column_default(
    column_type: t.Type[Column], column_default: str
) -> t.Any:
    pat = COLUMN_DEFAULT_PARSER[column_type]

    if pat is not None:
        match = re.match(pat, column_default)
        if match is not None:
            value = match.groupdict()

            if column_type is Boolean:
                return True if value["value"] == "true" else False
            elif column_type is Interval:
                kwargs = {}
                for period in [
                    "years",
                    "months",
                    "weeks",
                    "days",
                    "hours",
                    "minutes",
                    "seconds",
                ]:
                    period_match = value.get(period, 0)
                    if period_match:
                        kwargs[period] = int(period_match)
                digits = value["digits"]
                if digits:
                    kwargs.update(
                        dict(
                            zip(
                                ["hours", "minutes", "seconds"],
                                [int(v) for v in value["digits"].split(":")],
                            )
                        )
                    )
                return IntervalCustom(**kwargs)
            elif column_type is JSON or column_type is JSONB:
                return json.loads(value["value"])
            elif column_type is UUID:
                return uuid.uuid4
            elif column_type is Date:
                return (
                    date.today
                    if value["value"] == "CURRENT_DATE"
                    else defaults.date.DateCustom(
                        *[int(v) for v in value["value"].split("-")]
                    )
                )
            elif column_type is Bytea:
                return value["value"].encode("utf8")
            elif column_type is Timestamp:
                return (
                    datetime.now
                    if value["value"] == "CURRENT_TIMESTAMP"
                    else datetime.fromtimestamp(float(value["value"]))
                )
            elif column_type is Timestamptz:
                return (
                    datetime.now
                    if value["value"] == "CURRENT_TIMESTAMP"
                    else datetime.fromtimestamp(float(value["value"]))
                )
            else:
                return column_type.value_type(value["value"])


INDEX_METHOD_MAP: t.Dict[str, IndexMethod] = {
    "btree": IndexMethod.btree,
    "hash": IndexMethod.hash,
    "gist": IndexMethod.gist,
    "gin": IndexMethod.gin,
}


# 'Indices' seems old-fashioned and obscure in this context.
async def get_indexes(
    table_class: t.Type[Table], tablename: str, schema_name: str = "public"
) -> TableIndexes:
    """
    Get all of the constraints for a table.

    :param table_class:
        Any Table subclass - just used to execute raw queries on the database.

    """
    indexes = await table_class.raw(
        (
            "SELECT indexname, indexdef "
            "FROM pg_indexes "
            "WHERE schemaname = {} "
            "AND tablename = {}; "
        ),
        schema_name,
        tablename,
    )

    return TableIndexes(
        tablename=tablename,
        indexes=[Index(**i) for i in indexes],
    )


async def get_fk_triggers(
    table_class: t.Type[Table], tablename: str, schema_name: str = "public"
) -> TableTriggers:
    """
    Get all of the constraints for a table.

    :param table_class:
        Any Table subclass - just used to execute raw queries on the database.

    """
    triggers = await table_class.raw(
        (
            "SELECT tc.constraint_name, "
            "       tc.constraint_type, "
            "       tc.table_name, "
            "       kcu.column_name, "
            "       rc.update_rule AS on_update, "
            "       rc.delete_rule AS on_delete, "
            "       ccu.table_name AS references_table, "
            "       ccu.column_name AS references_column "
            "FROM information_schema.table_constraints tc "
            "LEFT JOIN information_schema.key_column_usage kcu "
            "  ON tc.constraint_catalog = kcu.constraint_catalog "
            "  AND tc.constraint_schema = kcu.constraint_schema "
            "  AND tc.constraint_name = kcu.constraint_name "
            "LEFT JOIN information_schema.referential_constraints rc "
            "  ON tc.constraint_catalog = rc.constraint_catalog "
            "  AND tc.constraint_schema = rc.constraint_schema "
            "  AND tc.constraint_name = rc.constraint_name "
            "LEFT JOIN information_schema.constraint_column_usage ccu "
            "  ON rc.unique_constraint_catalog = ccu.constraint_catalog "
            "  AND rc.unique_constraint_schema = ccu.constraint_schema "
            "  AND rc.unique_constraint_name = ccu.constraint_name "
            "WHERE lower(tc.constraint_type) in ('foreign key')"
            "AND tc.table_schema = {} "
            "AND tc.table_name = {}; "
        ),
        schema_name,
        tablename,
    )
    return TableTriggers(
        tablename=tablename,
        triggers=[Trigger(**i) for i in triggers],
    )


ONDELETE_MAP = {
    "NO ACTION": OnDelete.no_action,
    "RESTRICT": OnDelete.restrict,
    "CASCADE": OnDelete.cascade,
    "SET NULL": OnDelete.set_null,
    "SET DEFAULT": OnDelete.set_default,
}

ONUPDATE_MAP = {
    "NO ACTION": OnUpdate.no_action,
    "RESTRICT": OnUpdate.restrict,
    "CASCADE": OnUpdate.cascade,
    "SET NULL": OnUpdate.set_null,
    "SET DEFAULT": OnUpdate.set_default,
}


async def get_constraints(
    table_class: t.Type[Table], tablename: str, schema_name: str = "public"
) -> TableConstraints:
    """
    Get all of the constraints for a table.

    :param table_class:
        Any Table subclass - just used to execute raw queries on the database.
    :param tablename:
        Name of the table.
    :param schema_name:
        Name of the schema.


    """
    constraints = await table_class.raw(
        (
            "SELECT tc.constraint_name, tc.constraint_type, kcu.column_name, tc.constraint_schema "  # noqa: E501
            "FROM information_schema.table_constraints tc "
            "LEFT JOIN information_schema.key_column_usage kcu "
            "ON tc.constraint_name = kcu.constraint_name "
            "WHERE tc.table_schema = {} "
            "AND tc.table_name = {} "
        ),
        schema_name,
        tablename,
    )
    return TableConstraints(
        tablename=tablename,
        constraints=[Constraint(**i) for i in constraints],
    )


async def get_tablenames(
    table_class: t.Type[Table], schema_name: str = "public"
) -> t.List[str]:
    """
    Get the tablenames for the schema.

    :param table_class:
        Any Table subclass - just used to execute raw queries on the database.
    :param schema_name:
        Name of the schema.
    :returns:
        A list of tablenames for the given schema.

    """
    tablenames: t.List[str] = [
        i["tablename"]
        for i in await table_class.raw(
            (
                "SELECT tablename FROM pg_catalog.pg_tables WHERE "
                "schemaname = {}"
            ),
            schema_name,
        ).run()
    ]
    return tablenames


async def get_table_schema(
    table_class: t.Type[Table], tablename: str, schema_name: str = "public"
) -> t.List[RowMeta]:
    """
    Get the schema from the database.

    :param table_class:
        Any Table subclass - just used to execute raw queries on the database.
    :param tablename:
        The name of the table whose schema we want from the database.
    :param schema_name:
        A Postgres database can have multiple schemas, this is the name of the
        one you're interested in.
    :returns:
        A list, with each item containing information about a column in the
        table.

    """
    row_meta_list = await table_class.raw(
        (
            f"SELECT {RowMeta.get_column_name_str()} FROM "
            "information_schema.columns "
            "WHERE table_schema = {} "
            "AND table_name = {}"
        ),
        schema_name,
        tablename,
    ).run()
    return [RowMeta(**row_meta) for row_meta in row_meta_list]


async def get_foreign_key_reference(
    table_class: t.Type[Table], constraint_name: str, constraint_schema: str
) -> ConstraintTable:
    """
    Retrieve the name of the table that a foreign key is referencing.
    """
    response = await table_class.raw(
        (
            "SELECT table_name, table_schema "
            "FROM information_schema.constraint_column_usage "
            "WHERE constraint_name = {} AND constraint_schema  = {};"
        ),
        constraint_name,
        constraint_schema,
    )
    if len(response) > 0:
        return ConstraintTable(
            name=response[0]["table_name"], schema=response[0]["table_schema"]
        )
    else:
        return ConstraintTable()


def get_table_name(name: str, schema: str) -> str:
    if schema == "public":
        return name
    return f"{schema}.{name}"


async def create_table_class_from_db(
    table_class: t.Type[Table], tablename: str, schema_name: str
) -> OutputSchema:
    indexes = await get_indexes(
        table_class=table_class, tablename=tablename, schema_name=schema_name
    )
    constraints = await get_constraints(
        table_class=table_class, tablename=tablename, schema_name=schema_name
    )
    triggers = await get_fk_triggers(
        table_class=table_class, tablename=tablename, schema_name=schema_name
    )
    table_schema = await get_table_schema(
        table_class=table_class, tablename=tablename, schema_name=schema_name
    )
    output_schema = OutputSchema()
    columns: t.Dict[str, Column] = {}

    for pg_row_meta in table_schema:
        data_type = pg_row_meta.data_type
        column_type = COLUMN_TYPE_MAP.get(data_type, None)
        column_name = pg_row_meta.column_name
        column_default = pg_row_meta.column_default
        if not column_type:
            output_schema.warnings.append(
                f"{tablename}.{column_name} ['{data_type}']"
            )
            column_type = Column

        kwargs: t.Dict[str, t.Any] = {
            "null": pg_row_meta.is_nullable == "YES",
            "unique": constraints.is_unique(column_name=column_name),
        }

        index = indexes.get_column_index(column_name=column_name)
        if index is not None:
            kwargs["index"] = True
            kwargs["unique"] = index.unique
            kwargs["index_method"] = index.method

        if constraints.is_primary_key(column_name=column_name):
            kwargs["primary_key"] = True
            if column_type == Integer:
                column_type = Serial

        if constraints.is_foreign_key(column_name=column_name):
            fk_constraint_table = constraints.get_foreign_key_constraint_name(
                column_name=column_name
            )
            column_type = ForeignKey
            constraint_table = await get_foreign_key_reference(
                table_class=table_class,
                constraint_name=fk_constraint_table.name,
                constraint_schema=fk_constraint_table.schema,
            )
            if constraint_table.name:
                referenced_output_schema = await create_table_class_from_db(
                    table_class=table_class,
                    tablename=constraint_table.name,
                    schema_name=constraint_table.schema,
                )
                referenced_table = (
                    referenced_output_schema.get_table_with_name(
                        tablename=constraint_table.name
                    )
                )
                kwargs["references"] = (
                    referenced_table
                    if referenced_table is not None
                    else ForeignKeyPlaceholder
                )

                trigger = triggers.get_column_ref_trigger(
                    column_name, constraint_table.name
                )
                if trigger:
                    kwargs["on_update"] = ONUPDATE_MAP[trigger.on_update]
                    kwargs["on_delete"] = ONDELETE_MAP[trigger.on_delete]

                output_schema = sum(  # type: ignore
                    [output_schema, referenced_output_schema]  # type: ignore
                )  # type: ignore
            else:
                kwargs["references"] = ForeignKeyPlaceholder

        output_schema.imports.append(
            "from piccolo.columns.column_types import " + column_type.__name__
        )

        if column_type is Varchar:
            kwargs["length"] = pg_row_meta.character_maximum_length
        elif isinstance(column_type, Numeric):
            radix = pg_row_meta.numeric_precision_radix
            precision = int(str(pg_row_meta.numeric_precision), radix)
            scale = int(str(pg_row_meta.numeric_scale), radix)
            kwargs["digits"] = (precision, scale)

        if column_default:
            default_value = get_column_default(column_type, column_default)
            if default_value:
                kwargs["default"] = default_value

        column = column_type(**kwargs)

        serialised_params = serialise_params(column._meta.params)
        for extra_import in serialised_params.extra_imports:
            output_schema.imports.append(extra_import.__repr__())

        columns[column_name] = column

    table = create_table_class(
        class_name=_snake_to_camel(tablename),
        class_kwargs={"tablename": get_table_name(tablename, schema_name)},
        class_members=columns,
    )
    output_schema.tables.append(table)
    return output_schema


async def get_output_schema(
    schema_name: str = "public",
    tablenames: t.Optional[t.List[str]] = None,
    exclude: t.Optional[t.List[str]] = None,
) -> OutputSchema:
    """
    :param schema_name:
        Name of the schema.
    :param tablenames:
        Optional list of table names. Only creates the specifed tables.
    :param exclude:
        Optional list of table names. excludes the specified tables.
    :returns:
        OutputSchema
    """
    engine: t.Optional[Engine] = engine_finder()

    if exclude is None:
        exclude = []

    if engine is None:
        raise ValueError(
            "Unable to find the engine - make sure piccolo_conf is on the "
            "path."
        )

    if not isinstance(engine, PostgresEngine):
        raise ValueError(
            "This feature is currently only supported in Postgres."
        )

    class Schema(Table, db=engine):
        """
        Just used for making raw queries on the db.
        """

        pass

    if not tablenames:
        tablenames = await get_tablenames(Schema, schema_name=schema_name)

    table_coroutines = (
        create_table_class_from_db(
            table_class=Schema, tablename=tablename, schema_name=schema_name
        )
        for tablename in tablenames
        if tablename not in exclude
    )
    output_schemas = await asyncio.gather(*table_coroutines)

    # Merge all the output schemas to a single OutputSchema object
    output_schema: OutputSchema = sum(output_schemas)  # type: ignore

    # Sort the tables based on their ForeignKeys.
    output_schema.tables = sort_table_classes(
        sorted(output_schema.tables, key=lambda x: x._meta.tablename)
    )
    output_schema.imports = sorted(list(set(output_schema.imports)))

    return output_schema


# This is currently a beta version, and can be improved. However, having
# something working is still useful for people migrating large schemas to
# Piccolo.
async def generate(schema_name: str = "public"):
    """
    Automatically generates Piccolo Table classes by introspecting the
    database. Please check the generated code in case there are errors.

    """
    output_schema = await get_output_schema(schema_name=schema_name)

    output = output_schema.imports + [
        i._table_str(excluded_params=["choices"]) for i in output_schema.tables
    ]

    if output_schema.warnings:
        warning_str = "\n".join(output_schema.warnings)

        output.append('"""')
        output.append(
            "WARNING: Unrecognised column types, added `Column` as a "
            "placeholder:"
        )
        output.append(warning_str)
        output.append('"""')

    nicely_formatted = black.format_str(
        "\n".join(output), mode=black.FileMode(line_length=79)
    )
    print(nicely_formatted)<|MERGE_RESOLUTION|>--- conflicted
+++ resolved
@@ -164,13 +164,8 @@
             if i.column_name == column_name:
                 triggers.append(i)
         return triggers
-<<<<<<< HEAD
-
-    def get_column_ref_trigger(self, column_name, references_table) -> Trigger:
-=======
     
     def get_column_ref_trigger(self, column_name: str, references_table: str) -> Trigger:
->>>>>>> 2bd60cfb
         for i in self.triggers:
             if (
                 i.column_name == column_name
