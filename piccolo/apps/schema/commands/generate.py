from __future__ import annotations

import asyncio
import dataclasses
import itertools
import json
import re
import typing as t
import uuid
from datetime import date, datetime

import black
from typing_extensions import Literal

from piccolo.apps.migrations.auto.serialisation import serialise_params
from piccolo.apps.schema.commands.exceptions import GenerateError
from piccolo.columns import defaults
from piccolo.columns.base import Column, OnDelete, OnUpdate
from piccolo.columns.column_types import (
    JSON,
    JSONB,
    UUID,
    BigInt,
    Boolean,
    Bytea,
    Date,
    DoublePrecision,
    ForeignKey,
    Integer,
    Interval,
    Numeric,
    Real,
    Serial,
    SmallInt,
    Text,
    Timestamp,
    Timestamptz,
    Varchar,
)
from piccolo.columns.defaults.interval import IntervalCustom
from piccolo.columns.indexes import IndexMethod
from piccolo.engine.finder import engine_finder
from piccolo.engine.postgres import PostgresEngine
from piccolo.table import Table, create_table_class, sort_table_classes
from piccolo.utils.naming import _snake_to_camel

if t.TYPE_CHECKING:  # pragma: no cover
    from piccolo.engine.base import Engine


class ForeignKeyPlaceholder(Table):
    pass


@dataclasses.dataclass
class ConstraintTable:
    name: str = ""
    schema: str = ""


@dataclasses.dataclass
class RowMeta:
    column_default: str
    column_name: str
    is_nullable: Literal["YES", "NO"]
    table_name: str
    character_maximum_length: t.Optional[int]
    data_type: str
    numeric_precision: t.Optional[t.Union[int, str]]
    numeric_scale: t.Optional[t.Union[int, str]]
    numeric_precision_radix: t.Optional[Literal[2, 10]]

    @classmethod
    def get_column_name_str(cls) -> str:
        return ", ".join(i.name for i in dataclasses.fields(cls))


@dataclasses.dataclass
class Constraint:
    constraint_type: Literal["PRIMARY KEY", "UNIQUE", "FOREIGN KEY", "CHECK"]
    constraint_name: str
    constraint_schema: t.Optional[str] = None
    column_name: t.Optional[str] = None


@dataclasses.dataclass
class TableConstraints:
    """
    All of the constraints for a certain table in the database.
    """

    tablename: str
    constraints: t.List[Constraint]

    def __post_init__(self):
        foreign_key_constraints: t.List[Constraint] = []
        unique_constraints: t.List[Constraint] = []
        primary_key_constraints: t.List[Constraint] = []

        for constraint in self.constraints:
            if constraint.constraint_type == "FOREIGN KEY":
                foreign_key_constraints.append(constraint)
            elif constraint.constraint_type == "PRIMARY KEY":
                primary_key_constraints.append(constraint)
            elif constraint.constraint_type == "UNIQUE":
                unique_constraints.append(constraint)

        self.foreign_key_constraints = foreign_key_constraints
        self.unique_constraints = unique_constraints
        self.primary_key_constraints = primary_key_constraints

    def is_primary_key(self, column_name: str) -> bool:
        return any(
            i.column_name == column_name for i in self.primary_key_constraints
        )

    def is_unique(self, column_name: str) -> bool:
        return any(
            i.column_name == column_name for i in self.unique_constraints
        )

    def is_foreign_key(self, column_name: str) -> bool:
        return any(
            i.column_name == column_name for i in self.foreign_key_constraints
        )

    def get_foreign_key_constraint_name(self, column_name) -> ConstraintTable:
        for i in self.foreign_key_constraints:
            if i.column_name == column_name:
                return ConstraintTable(
                    name=i.constraint_name, schema=i.constraint_schema
                )

        raise ValueError("No matching constraint found")


@dataclasses.dataclass
class Trigger:
    constraint_name: str
    constraint_type: str
    table_name: str
    column_name: str
    on_update: str
    on_delete: Literal[
        "NO ACTION", "RESTRICT", "CASCADE", "SET NULL", "SET_DEFAULT"
    ]
    references_table: str
    references_column: str


@dataclasses.dataclass
class TableTriggers:
    """
    All of the triggers for a certain table in the database.
    """

    tablename: str
    triggers: t.List[Trigger]

    def get_column_triggers(self, column_name: str) -> t.List[Trigger]:
        return [i for i in self.triggers if i.column_name == column_name]

    def get_column_ref_trigger(
        self, column_name: str, references_table: str
    ) -> Trigger:
        for trigger in self.triggers:
            if (
                trigger.column_name == column_name
                and trigger.references_table == references_table
            ):
                return trigger

        raise ValueError("No matching trigger found")


@dataclasses.dataclass
class Index:
    indexname: str
    indexdef: str

    def __post_init__(self):
        """
        An example DDL statement which will be parsed:

        .. code-block:: sql

            CREATE INDEX some_index_name
            ON some_schema.some_table
            USING some_index_type (some_column_name)

        If the column name is the same as a Postgres data type, then Postgres
        wraps the column name in quotes. For example, ``"time"`` instead of
        ``time``.

        """
        pat = re.compile(
            r"""^CREATE[ ](?:(?P<unique>UNIQUE)[ ])?INDEX[ ]\w+?[ ]
                 ON[ ].+?[ ]USING[ ](?P<method>\w+?)[ ]
                 \(\"?(?P<column_name>\w+?\"?)\)""",
            re.VERBOSE,
        )
        match = re.match(pat, self.indexdef)
        if match is None:
            self.column_name = None
            self.unique = None
            self.method = None
            self.warnings = [f"{self.indexdef};"]
        else:
            groups = match.groupdict()

            self.column_name = groups["column_name"].lstrip('"').rstrip('"')
            self.unique = True if "unique" in groups else False
            self.method = INDEX_METHOD_MAP[groups["method"]]
            self.warnings = []


@dataclasses.dataclass
class TableIndexes:
    """
    All of the indexes for a certain table in the database.
    """

    tablename: str
    indexes: t.List[Index]

    def get_column_index(self, column_name: str) -> t.Optional[Index]:
        for i in self.indexes:
            if i.column_name == column_name:
                return i

        return None

    def get_warnings(self) -> t.List[str]:
        return [
            i
            for i in itertools.chain(
                *[index.warnings for index in self.indexes]
            )
        ]


@dataclasses.dataclass
class OutputSchema:
    """
    Represents the schema which will be printed out.
    :param imports:
        e.g. ["from piccolo.table import Table"]
    :param warnings:
        e.g. ["some_table.some_column unrecognised_type"]
    :param index_warnings:
        Warnings if column indexes can't be parsed.
    :param tables:
        e.g. ["class MyTable(Table): ..."]
    """

    imports: t.List[str] = dataclasses.field(default_factory=list)
    warnings: t.List[str] = dataclasses.field(default_factory=list)
    index_warnings: t.List[str] = dataclasses.field(default_factory=list)
    tables: t.List[t.Type[Table]] = dataclasses.field(default_factory=list)

    def get_table_with_name(self, tablename: str) -> t.Optional[t.Type[Table]]:
        """
        Used to search for a table by name.
        """
        tablename = _snake_to_camel(tablename)
        try:
            return next(
                table for table in self.tables if table.__name__ == tablename
            )
        except StopIteration:
            return None

    def __radd__(self, value: OutputSchema) -> OutputSchema:
        if isinstance(value, int):
            return self
        value.imports.extend(self.imports)
        value.warnings.extend(self.warnings)
        value.index_warnings.extend(self.index_warnings)
        value.tables.extend(self.tables)
        return value

    def __add__(self, value: OutputSchema) -> OutputSchema:
        self.imports.extend(value.imports)
        self.warnings.extend(value.warnings)
        self.index_warnings.extend(value.index_warnings)
        self.tables.extend(value.tables)
        return self


COLUMN_TYPE_MAP: t.Dict[str, t.Type[Column]] = {
    "bigint": BigInt,
    "boolean": Boolean,
    "bytea": Bytea,
    "character varying": Varchar,
    "date": Date,
    "integer": Integer,
    "interval": Interval,
    "json": JSON,
    "jsonb": JSONB,
    "numeric": Numeric,
    "real": Real,
    "double precision": DoublePrecision,
    "smallint": SmallInt,
    "text": Text,
    "timestamp with time zone": Timestamptz,
    "timestamp without time zone": Timestamp,
    "uuid": UUID,
}

COLUMN_DEFAULT_PARSER = {
    BigInt: re.compile(r"^'?(?P<value>-?[0-9]\d*)'?(?:::bigint)?$"),
    Boolean: re.compile(r"^(?P<value>true|false)$"),
    Bytea: re.compile(r"'(?P<value>.*)'::bytea$"),
    DoublePrecision: re.compile(r"(?P<value>[+-]?(?:[0-9]*[.])?[0-9]+)"),
    Varchar: re.compile(r"^'(?P<value>.*)'::character varying$"),
    Date: re.compile(r"^(?P<value>(?:\d{4}-\d{2}-\d{2})|CURRENT_DATE)$"),
    Integer: re.compile(r"^(?P<value>-?\d+)$"),
    Interval: re.compile(
        r"""^
            (?:')?
            (?:
                (?:(?P<years>\d+)[ ]y(?:ear(?:s)?)?\b)        |
                (?:(?P<months>\d+)[ ]m(?:onth(?:s)?)?\b)      |
                (?:(?P<weeks>\d+)[ ]w(?:eek(?:s)?)?\b)        |
                (?:(?P<days>\d+)[ ]d(?:ay(?:s)?)?\b)          |
                (?:
                    (?:
                        (?:(?P<hours>\d+)[ ]h(?:our(?:s)?)?\b)        |
                        (?:(?P<minutes>\d+)[ ]m(?:inute(?:s)?)?\b)    |
                        (?:(?P<seconds>\d+)[ ]s(?:econd(?:s)?)?\b)
                    )   |
                    (?:
                        (?P<digits>-?\d{2}:\d{2}:\d{2}))?\b)
                    )
                +(?P<direction>ago)?
            (?:'::interval)?
            $""",
        re.X,
    ),
    JSON: re.compile(r"^'(?P<value>.*)'::json$"),
    JSONB: re.compile(r"^'(?P<value>.*)'::jsonb$"),
    Numeric: re.compile(r"(?P<value>\d+)"),
    Real: re.compile(r"^(?P<value>-?[0-9]\d*(?:\.\d+)?)$"),
    SmallInt: re.compile(r"^'?(?P<value>-?[0-9]\d*)'?(?:::integer)?$"),
    Text: re.compile(r"^'(?P<value>.*)'::text$"),
    Timestamp: re.compile(
        r"""^
        (?P<value>
            (?:\d{4}-\d{2}-\d{2}[ ]\d{2}:\d{2}:\d{2})   |
            CURRENT_TIMESTAMP
        )
        $""",
        re.VERBOSE,
    ),
    Timestamptz: re.compile(
        r"""^
            (?P<value>
                (?:\d{4}-\d{2}-\d{2}[ ]\d{2}:\d{2}:\d{2}(?:\.\d+)?-\d{2})     |
                CURRENT_TIMESTAMP
            )
            $""",
        re.VERBOSE,
    ),
    UUID: None,
    Serial: None,
    ForeignKey: None,
}


def get_column_default(
    column_type: t.Type[Column], column_default: str
) -> t.Any:
    pat = COLUMN_DEFAULT_PARSER.get(column_type)

    if pat is None:
        return None
    else:
        match = re.match(pat, column_default)
        if match is not None:
            value = match.groupdict()

            if column_type is Boolean:
                return value["value"] == "true"
            elif column_type is Interval:
                kwargs = {}
                for period in [
                    "years",
                    "months",
                    "weeks",
                    "days",
                    "hours",
                    "minutes",
                    "seconds",
                ]:
                    period_match = value.get(period, 0)
                    if period_match:
                        kwargs[period] = int(period_match)
                digits = value["digits"]
                if digits:
                    kwargs.update(
                        dict(
                            zip(
                                ["hours", "minutes", "seconds"],
                                [int(v) for v in digits.split(":")],
                            )
                        )
                    )

                return IntervalCustom(**kwargs)
            elif column_type is JSON or column_type is JSONB:
                return json.loads(value["value"])
            elif column_type is UUID:
                return uuid.uuid4
            elif column_type is Date:
                return (
                    date.today
                    if value["value"] == "CURRENT_DATE"
                    else defaults.date.DateCustom(
                        *[int(v) for v in value["value"].split("-")]
                    )
                )
            elif column_type is Bytea:
                return value["value"].encode("utf8")
            elif column_type is Timestamp:
                return (
                    datetime.now
                    if value["value"] == "CURRENT_TIMESTAMP"
                    else datetime.fromtimestamp(float(value["value"]))
                )
            elif column_type is Timestamptz:
                return (
                    datetime.now
                    if value["value"] == "CURRENT_TIMESTAMP"
                    else datetime.fromtimestamp(float(value["value"]))
                )
            else:
                return column_type.value_type(value["value"])


INDEX_METHOD_MAP: t.Dict[str, IndexMethod] = {
    "btree": IndexMethod.btree,
    "hash": IndexMethod.hash,
    "gist": IndexMethod.gist,
    "gin": IndexMethod.gin,
}


# 'Indices' seems old-fashioned and obscure in this context.
async def get_indexes(
    table_class: t.Type[Table], tablename: str, schema_name: str = "public"
) -> TableIndexes:
    """
    Get all of the constraints for a table.

    :param table_class:
        Any Table subclass - just used to execute raw queries on the database.

    """
    indexes = await table_class.raw(
        (
            "SELECT indexname, indexdef "
            "FROM pg_indexes "
            "WHERE schemaname = {} "
            "AND tablename = {}; "
        ),
        schema_name,
        tablename,
    )

    return TableIndexes(
        tablename=tablename,
        indexes=[Index(**i) for i in indexes],
    )


async def get_fk_triggers(
    table_class: t.Type[Table], tablename: str, schema_name: str = "public"
) -> TableTriggers:
    """
    Get all of the constraints for a table.

    :param table_class:
        Any Table subclass - just used to execute raw queries on the database.

    """
    triggers = await table_class.raw(
        (
            "SELECT tc.constraint_name, "
            "       tc.constraint_type, "
            "       tc.table_name, "
            "       kcu.column_name, "
            "       rc.update_rule AS on_update, "
            "       rc.delete_rule AS on_delete, "
            "       ccu.table_name AS references_table, "
            "       ccu.column_name AS references_column "
            "FROM information_schema.table_constraints tc "
            "LEFT JOIN information_schema.key_column_usage kcu "
            "  ON tc.constraint_catalog = kcu.constraint_catalog "
            "  AND tc.constraint_schema = kcu.constraint_schema "
            "  AND tc.constraint_name = kcu.constraint_name "
            "LEFT JOIN information_schema.referential_constraints rc "
            "  ON tc.constraint_catalog = rc.constraint_catalog "
            "  AND tc.constraint_schema = rc.constraint_schema "
            "  AND tc.constraint_name = rc.constraint_name "
            "LEFT JOIN information_schema.constraint_column_usage ccu "
            "  ON rc.unique_constraint_catalog = ccu.constraint_catalog "
            "  AND rc.unique_constraint_schema = ccu.constraint_schema "
            "  AND rc.unique_constraint_name = ccu.constraint_name "
            "WHERE lower(tc.constraint_type) in ('foreign key')"
            "AND tc.table_schema = {} "
            "AND tc.table_name = {}; "
        ),
        schema_name,
        tablename,
    )
    return TableTriggers(
        tablename=tablename,
        triggers=[Trigger(**i) for i in triggers],
    )


ONDELETE_MAP = {
    "NO ACTION": OnDelete.no_action,
    "RESTRICT": OnDelete.restrict,
    "CASCADE": OnDelete.cascade,
    "SET NULL": OnDelete.set_null,
    "SET DEFAULT": OnDelete.set_default,
}

ONUPDATE_MAP = {
    "NO ACTION": OnUpdate.no_action,
    "RESTRICT": OnUpdate.restrict,
    "CASCADE": OnUpdate.cascade,
    "SET NULL": OnUpdate.set_null,
    "SET DEFAULT": OnUpdate.set_default,
}


async def get_constraints(
    table_class: t.Type[Table], tablename: str, schema_name: str = "public"
) -> TableConstraints:
    """
    Get all of the constraints for a table.

    :param table_class:
        Any Table subclass - just used to execute raw queries on the database.
    :param tablename:
        Name of the table.
    :param schema_name:
        Name of the schema.

    """
    constraints = await table_class.raw(
        (
            "SELECT tc.constraint_name, tc.constraint_type, kcu.column_name, tc.constraint_schema "  # noqa: E501
            "FROM information_schema.table_constraints tc "
            "LEFT JOIN information_schema.key_column_usage kcu "
            "ON tc.constraint_name = kcu.constraint_name "
            "WHERE tc.table_schema = {} "
            "AND tc.table_name = {} "
        ),
        schema_name,
        tablename,
    )
    return TableConstraints(
        tablename=tablename,
        constraints=[Constraint(**i) for i in constraints],
    )


async def get_tablenames(
    table_class: t.Type[Table], schema_name: str = "public"
) -> t.List[str]:
    """
    Get the tablenames for the schema.

    :param table_class:
        Any Table subclass - just used to execute raw queries on the database.
    :param schema_name:
        Name of the schema.
    :returns:
        A list of tablenames for the given schema.

    """
    tablenames: t.List[str] = [
        i["tablename"]
        for i in await table_class.raw(
            (
                "SELECT tablename FROM pg_catalog.pg_tables WHERE "
                "schemaname = {}"
            ),
            schema_name,
        ).run()
    ]
    return tablenames


async def get_table_schema(
    table_class: t.Type[Table], tablename: str, schema_name: str = "public"
) -> t.List[RowMeta]:
    """
    Get the schema from the database.

    :param table_class:
        Any Table subclass - just used to execute raw queries on the database.
    :param tablename:
        The name of the table whose schema we want from the database.
    :param schema_name:
        A Postgres database can have multiple schemas, this is the name of the
        one you're interested in.
    :returns:
        A list, with each item containing information about a column in the
        table.

    """
    row_meta_list = await table_class.raw(
        (
            f"SELECT {RowMeta.get_column_name_str()} FROM "
            "information_schema.columns "
            "WHERE table_schema = {} "
            "AND table_name = {}"
        ),
        schema_name,
        tablename,
    ).run()
    return [RowMeta(**row_meta) for row_meta in row_meta_list]


async def get_foreign_key_reference(
    table_class: t.Type[Table], constraint_name: str, constraint_schema: str
) -> ConstraintTable:
    """
    Retrieve the name of the table that a foreign key is referencing.
    """
    response = await table_class.raw(
        (
            "SELECT table_name, table_schema "
            "FROM information_schema.constraint_column_usage "
            "WHERE constraint_name = {} AND constraint_schema  = {};"
        ),
        constraint_name,
        constraint_schema,
    )
    if len(response) > 0:
        return ConstraintTable(
            name=response[0]["table_name"], schema=response[0]["table_schema"]
        )
    else:
        return ConstraintTable()


def get_table_name(name: str, schema: str) -> str:
    if schema == "public":
        return name
    return f"{schema}.{name}"


async def create_table_class_from_db(
    table_class: t.Type[Table], tablename: str, schema_name: str
) -> OutputSchema:
    output_schema = OutputSchema()

    indexes = await get_indexes(
        table_class=table_class, tablename=tablename, schema_name=schema_name
    )
    output_schema.index_warnings.extend(indexes.get_warnings())

    constraints = await get_constraints(
        table_class=table_class, tablename=tablename, schema_name=schema_name
    )
    triggers = await get_fk_triggers(
        table_class=table_class, tablename=tablename, schema_name=schema_name
    )
    table_schema = await get_table_schema(
        table_class=table_class, tablename=tablename, schema_name=schema_name
    )

    columns: t.Dict[str, Column] = {}

    for pg_row_meta in table_schema:
        data_type = pg_row_meta.data_type
        column_type = COLUMN_TYPE_MAP.get(data_type, None)
        column_name = pg_row_meta.column_name
        column_default = pg_row_meta.column_default
        if not column_type:
            output_schema.warnings.append(
                f"{tablename}.{column_name} ['{data_type}']"
            )
            column_type = Column

        kwargs: t.Dict[str, t.Any] = {
            "null": pg_row_meta.is_nullable == "YES",
            "unique": constraints.is_unique(column_name=column_name),
        }

        index = indexes.get_column_index(column_name=column_name)
        if index is not None:
            kwargs["index"] = True
            kwargs["index_method"] = index.method

        if constraints.is_primary_key(column_name=column_name):
            kwargs["primary_key"] = True
            if column_type == Integer:
                column_type = Serial

        if constraints.is_foreign_key(column_name=column_name):
            fk_constraint_table = constraints.get_foreign_key_constraint_name(
                column_name=column_name
            )
            column_type = ForeignKey
            constraint_table = await get_foreign_key_reference(
                table_class=table_class,
                constraint_name=fk_constraint_table.name,
                constraint_schema=fk_constraint_table.schema,
            )
            if constraint_table.name:
                referenced_table: t.Union[str, t.Optional[t.Type[Table]]]

                if constraint_table.name == tablename:
                    referenced_output_schema = output_schema
                    referenced_table = "self"
                else:
                    referenced_output_schema = (
                        await create_table_class_from_db(
                            table_class=table_class,
                            tablename=constraint_table.name,
                            schema_name=constraint_table.schema,
                        )
                    )
                    referenced_table = (
                        referenced_output_schema.get_table_with_name(
                            tablename=constraint_table.name
                        )
                    )
                kwargs["references"] = (
                    referenced_table
                    if referenced_table is not None
                    else ForeignKeyPlaceholder
                )

                trigger = triggers.get_column_ref_trigger(
                    column_name, constraint_table.name
                )
                if trigger:
                    kwargs["on_update"] = ONUPDATE_MAP[trigger.on_update]
                    kwargs["on_delete"] = ONDELETE_MAP[trigger.on_delete]

                output_schema = sum(  # type: ignore
                    [output_schema, referenced_output_schema]  # type: ignore
                )  # type: ignore
            else:
                kwargs["references"] = ForeignKeyPlaceholder

        output_schema.imports.append(
            "from piccolo.columns.column_types import " + column_type.__name__
        )

        if column_type is Varchar:
            kwargs["length"] = pg_row_meta.character_maximum_length
        elif isinstance(column_type, Numeric):
            radix = pg_row_meta.numeric_precision_radix
            precision = int(str(pg_row_meta.numeric_precision), radix)
            scale = int(str(pg_row_meta.numeric_scale), radix)
            kwargs["digits"] = (precision, scale)

        if column_default:
            default_value = get_column_default(column_type, column_default)
            if default_value:
                kwargs["default"] = default_value

        column = column_type(**kwargs)

        serialised_params = serialise_params(column._meta.params)
        for extra_import in serialised_params.extra_imports:
            output_schema.imports.append(extra_import.__repr__())

        columns[column_name] = column

    table = create_table_class(
        class_name=_snake_to_camel(tablename),
        class_kwargs={"tablename": get_table_name(tablename, schema_name)},
        class_members=columns,
    )
    output_schema.tables.append(table)
    return output_schema


async def get_output_schema(
    schema_name: str = "public",
    include: t.Optional[t.List[str]] = None,
    exclude: t.Optional[t.List[str]] = None,
    engine: t.Optional[Engine] = None,
) -> OutputSchema:
    """
    :param schema_name:
        Name of the schema.
    :param include:
        Optional list of table names. Only creates the specified tables.
    :param exclude:
        Optional list of table names. excludes the specified tables.
    :param engine:
        The ``Engine`` instance to use for making database queries. If not
        specified, then ``engine_finder`` is used to get the engine from
        ``piccolo_conf.py``.
    :returns:
        OutputSchema
    """
    if engine is None:
        engine = engine_finder()

    if exclude is None:
        exclude = []

    if engine is None:
        raise ValueError(
            "Unable to find the engine - make sure piccolo_conf is on the "
            "path."
        )

    if not isinstance(engine, PostgresEngine):
        raise ValueError(
            "This feature is currently only supported in Postgres."
        )

    class Schema(Table, db=engine):
        """
        Just used for making raw queries on the db.
        """

        pass

    if not include:
        include = await get_tablenames(Schema, schema_name=schema_name)

<<<<<<< HEAD
    tablenames = [
        tablename for tablename in include if tablename not in exclude
    ]
=======
    tables = [tablename for tablename in include if tablename not in exclude]
>>>>>>> 123f9823
    table_coroutines = (
        create_table_class_from_db(
            table_class=Schema, tablename=tablename, schema_name=schema_name
        )
<<<<<<< HEAD
        for tablename in tablenames
    )
    output_schemas = await asyncio.gather(
        *table_coroutines, return_exceptions=True
    )

    # handle exceptions
    exceptions = []
    for obj, tablename in zip(output_schemas, tablenames):
=======
        for tablename in tables
    )
    output_schemas = await asyncio.gather(
        *table_coroutines, return_exceptions=True
    )

    # handle exceptions
    exceptions = []
    for obj, tablename in zip(output_schemas, tables):
>>>>>>> 123f9823
        if isinstance(obj, Exception):
            exceptions.append((obj, tablename))

    if exceptions:
        raise GenerateError(
            [
                type(e)(
                    f"Exception occurred while generating"
                    f" `{tablename}` table: {e}"
                )
                for e, tablename in exceptions
            ]
        )

    # Merge all the output schemas to a single OutputSchema object
    output_schema: OutputSchema = sum(output_schemas)  # type: ignore

    # Sort the tables based on their ForeignKeys.
    output_schema.tables = sort_table_classes(
        sorted(output_schema.tables, key=lambda x: x._meta.tablename)
    )
    output_schema.imports = sorted(set(output_schema.imports))

    return output_schema


# This is currently a beta version, and can be improved. However, having
# something working is still useful for people migrating large schemas to
# Piccolo.
async def generate(schema_name: str = "public"):
    """
    Automatically generates Piccolo Table classes by introspecting the
    database. Please check the generated code in case there are errors.

    """
    output_schema = await get_output_schema(schema_name=schema_name)

    output = output_schema.imports + [
        i._table_str(excluded_params=["choices"]) for i in output_schema.tables
    ]

    if output_schema.warnings:
        warning_str = "\n".join(output_schema.warnings)

        output.append('"""')
        output.append(
            "WARNING: Unrecognised column types, added `Column` as a "
            "placeholder:"
        )
        output.append(warning_str)
        output.append('"""')

    if output_schema.index_warnings:
        warning_str = "\n".join(i for i in set(output_schema.index_warnings))

        output.append('"""')
        output.append("WARNING: Unable to parse the following indexes:")
        output.append(warning_str)
        output.append('"""')

    nicely_formatted = black.format_str(
        "\n".join(output), mode=black.FileMode(line_length=79)
    )
    print(nicely_formatted)<|MERGE_RESOLUTION|>--- conflicted
+++ resolved
@@ -832,18 +832,13 @@
     if not include:
         include = await get_tablenames(Schema, schema_name=schema_name)
 
-<<<<<<< HEAD
     tablenames = [
         tablename for tablename in include if tablename not in exclude
     ]
-=======
-    tables = [tablename for tablename in include if tablename not in exclude]
->>>>>>> 123f9823
     table_coroutines = (
         create_table_class_from_db(
             table_class=Schema, tablename=tablename, schema_name=schema_name
         )
-<<<<<<< HEAD
         for tablename in tablenames
     )
     output_schemas = await asyncio.gather(
@@ -853,17 +848,6 @@
     # handle exceptions
     exceptions = []
     for obj, tablename in zip(output_schemas, tablenames):
-=======
-        for tablename in tables
-    )
-    output_schemas = await asyncio.gather(
-        *table_coroutines, return_exceptions=True
-    )
-
-    # handle exceptions
-    exceptions = []
-    for obj, tablename in zip(output_schemas, tables):
->>>>>>> 123f9823
         if isinstance(obj, Exception):
             exceptions.append((obj, tablename))
 
