--- conflicted
+++ resolved
@@ -176,10 +176,7 @@
         default_factory=list
     )
     fake: bool = False
-<<<<<<< HEAD
-=======
     wrap_in_transaction: bool = True
->>>>>>> 2e1e6f97
 
     def add_table(
         self,
