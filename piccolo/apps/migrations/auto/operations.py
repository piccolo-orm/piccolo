from dataclasses import dataclass
from typing import Any, Optional

from piccolo.columns.base import Column
from piccolo.composite_index import Composite


@dataclass
class RenameTable:
    old_class_name: str
    old_tablename: str
    new_class_name: str
    new_tablename: str
    schema: Optional[str] = None


@dataclass
class ChangeTableSchema:
    class_name: str
    tablename: str
    old_schema: Optional[str]
    new_schema: Optional[str]


@dataclass
class RenameColumn:
    table_class_name: str
    tablename: str
    old_column_name: str
    new_column_name: str
    old_db_column_name: str
    new_db_column_name: str
    schema: Optional[str] = None


@dataclass
class AlterColumn:
    table_class_name: str
    column_name: str
    db_column_name: str
    tablename: str
    params: dict[str, Any]
    old_params: dict[str, Any]
    column_class: Optional[type[Column]] = None
    old_column_class: Optional[type[Column]] = None
    schema: Optional[str] = None


@dataclass
class DropColumn:
    table_class_name: str
    column_name: str
    db_column_name: str
    tablename: str
    schema: Optional[str] = None


@dataclass
class AddColumn:
    table_class_name: str
    column_name: str
    db_column_name: str
    column_class_name: str
<<<<<<< HEAD
    column_class: t.Type[Column]
    params: t.Dict[str, t.Any]
    schema: t.Optional[str] = None


@dataclass
class AddCompositeIndex:
    table_class_name: str
    composite_index_name: str
    composite_index_class_name: str
    composite_index_class: t.Type[Composite]
    params: t.Dict[str, t.Any]
    schema: t.Optional[str] = None


@dataclass
class DropCompositeIndex:
    table_class_name: str
    composite_index_name: str
    tablename: str
    schema: t.Optional[str] = None
=======
    column_class: type[Column]
    params: dict[str, Any]
    schema: Optional[str] = None
>>>>>>> 73651e0e
<|MERGE_RESOLUTION|>--- conflicted
+++ resolved
@@ -61,10 +61,9 @@
     column_name: str
     db_column_name: str
     column_class_name: str
-<<<<<<< HEAD
-    column_class: t.Type[Column]
-    params: t.Dict[str, t.Any]
-    schema: t.Optional[str] = None
+    column_class: type[Column]
+    params: dict[str, Any]
+    schema: Optional[str] = None
 
 
 @dataclass
@@ -72,9 +71,9 @@
     table_class_name: str
     composite_index_name: str
     composite_index_class_name: str
-    composite_index_class: t.Type[Composite]
-    params: t.Dict[str, t.Any]
-    schema: t.Optional[str] = None
+    composite_index_class: type[Composite]
+    params: dict[str, Any]
+    schema: Optional[str] = None
 
 
 @dataclass
@@ -82,9 +81,4 @@
     table_class_name: str
     composite_index_name: str
     tablename: str
-    schema: t.Optional[str] = None
-=======
-    column_class: type[Column]
-    params: dict[str, Any]
-    schema: Optional[str] = None
->>>>>>> 73651e0e
+    schema: Optional[str] = None