--- conflicted
+++ resolved
@@ -205,12 +205,6 @@
             for add_column in delta.add_columns:
 
                 for drop_column in delta.drop_columns:
-<<<<<<< HEAD
-                    user_response = self.auto_input or input(
-                        f"Did you rename the `{drop_column.db_column_name}` "  # noqa: E501
-                        f"column to `{add_column.db_column_name}` on the "
-                        f"`{ add_column.table_class_name }` table? (y/N)"
-=======
                     if drop_column.column_name in used_drop_column_names:
                         continue
 
@@ -222,7 +216,6 @@
                             f"column to `{add_column.db_column_name}` on the "
                             f"`{ add_column.table_class_name }` table? (y/N)"
                         )
->>>>>>> 2314736e
                     )
                     if user_response.lower() == "y":
                         used_drop_column_names.append(drop_column.column_name)
