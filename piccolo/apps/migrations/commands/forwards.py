from __future__ import annotations

import sys

from piccolo.apps.migrations.auto.migration_manager import MigrationManager
from piccolo.apps.migrations.commands.base import (
    BaseMigrationManager,
    MigrationResult,
)
from piccolo.apps.migrations.tables import Migration
from piccolo.conf.apps import AppConfig, MigrationModule
from piccolo.utils.printing import print_heading


class ForwardsMigrationManager(BaseMigrationManager):
    def __init__(
        self,
        app_name: str,
        migration_id: str = "all",
        fake: bool = False,
        preview: bool = False,
    ):
        self.app_name = app_name
        self.migration_id = migration_id
        self.fake = fake
        self.preview = preview
        super().__init__()

    async def run_migrations(self, app_config: AppConfig) -> MigrationResult:
        already_ran = await Migration.get_migrations_which_ran(
            app_name=app_config.app_name
        )

        migration_modules: dict[str, MigrationModule] = (
            self.get_migration_modules(
                app_config.resolved_migrations_folder_path
            )
        )

        ids = self.get_migration_ids(migration_modules)
        n = len(ids)
        print(f"👍 {n} migration{'s' if n != 1 else ''} already complete")

        havent_run = sorted(set(ids) - set(already_ran))
        if len(havent_run) == 0:
            # Make sure this still appears successful, as we don't want this
            # to appear as an error in automated scripts.
            message = "🏁 No migrations need to be run"
            print(message)
            return MigrationResult(success=True, message=message)
        else:
            n = len(havent_run)
            print(f"⏩ {n} migration{'s' if n != 1 else ''} not yet run")

        if self.migration_id == "all":
            subset = havent_run
        elif self.migration_id == "1":
            subset = havent_run[:1]
        else:
            try:
                index = havent_run.index(self.migration_id)
            except ValueError:
                message = f"{self.migration_id} is unrecognised"
                print(message, file=sys.stderr)
                return MigrationResult(success=False, message=message)
            else:
                subset = havent_run[: index + 1]

        if subset:
            n = len(subset)
            print(f"🚀 Running {n} migration{'s' if n != 1 else ''}:")

            for _id in subset:
                migration_module = migration_modules[_id]
                response = await migration_module.forwards()

                if isinstance(response, MigrationManager):
<<<<<<< HEAD
                    if response.fake or self.fake:
                        print(f"- {_id}: faked! ⏭️")
                    else:
=======
                    if self.fake or response.fake:
                        print(f"- {_id}: faked! ⏭️")
                    else:
                        if self.preview:
                            response.preview = True
>>>>>>> 2e1e6f97
                        await response.run()

                print("ok! ✔️")

                if not self.preview:
                    await Migration.insert().add(
                        Migration(name=_id, app_name=app_config.app_name)
                    ).run()

        return MigrationResult(success=True, message="migration succeeded")

    async def run(self) -> MigrationResult:
        await self.create_migration_table()

        app_config = self.get_app_config(app_name=self.app_name)

        return await self.run_migrations(app_config)


async def run_forwards(
    app_name: str,
    migration_id: str = "all",
    fake: bool = False,
    preview: bool = False,
) -> MigrationResult:
    """
    Run the migrations. This function can be used to programatically run
    migrations - for example, in a unit test.
    """
    if app_name == "all":
        sorted_app_names = BaseMigrationManager().get_sorted_app_names()
        for _app_name in sorted_app_names:
            print_heading(_app_name)
            manager = ForwardsMigrationManager(
                app_name=_app_name,
                migration_id="all",
                fake=fake,
                preview=preview,
            )
            response = await manager.run()
            if not response.success:
                return response

        return MigrationResult(success=True)

    else:
        manager = ForwardsMigrationManager(
            app_name=app_name,
            migration_id=migration_id,
            fake=fake,
            preview=preview,
        )
        return await manager.run()


async def forwards(
    app_name: str,
    migration_id: str = "all",
    fake: bool = False,
    preview: bool = False,
):
    """
    Runs any migrations which haven't been run yet.

    :param app_name:
        The name of the app to migrate. Specify a value of 'all' to run
        migrations for all apps.
    :param migration_id:
        Migrations will be ran up to and including this migration_id.
        Specify a value of 'all' to run all of the migrations. Specify a
        value of '1' to just run the next migration.
    :param fake:
        If set, will record the migrations as being run without actually
        running them.
    :param preview:
        If true, don't actually run the migration, just print the SQL queries

    """
    response = await run_forwards(
        app_name=app_name,
        migration_id=migration_id,
        fake=fake,
        preview=preview,
    )

    if not response.success:
        sys.exit(1)<|MERGE_RESOLUTION|>--- conflicted
+++ resolved
@@ -75,17 +75,11 @@
                 response = await migration_module.forwards()
 
                 if isinstance(response, MigrationManager):
-<<<<<<< HEAD
-                    if response.fake or self.fake:
-                        print(f"- {_id}: faked! ⏭️")
-                    else:
-=======
                     if self.fake or response.fake:
                         print(f"- {_id}: faked! ⏭️")
                     else:
                         if self.preview:
                             response.preview = True
->>>>>>> 2e1e6f97
                         await response.run()
 
                 print("ok! ✔️")
