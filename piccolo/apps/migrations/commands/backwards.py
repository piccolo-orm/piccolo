--- conflicted
+++ resolved
@@ -131,7 +131,7 @@
                 "Are you sure you want to continue? [y/N] "
             )
         )
-<<<<<<< HEAD
+
         if _continue in "yY":
             for _app_name in sorted_app_names:
                 print(f"\n{_app_name.upper():^64}")
@@ -145,19 +145,6 @@
             return MigrationResult(success=True)
         else:
             return MigrationResult(success=False, message="user cancelled")
-=======
-        if _continue != "y":
-            return MigrationResult(success=False, message="User cancelled")
-        for _app_name in sorted_app_names:
-            print(f"Undoing {_app_name}")
-            manager = BackwardsMigrationManager(
-                app_name=_app_name,
-                migration_id="all",
-                auto_agree=auto_agree,
-            )
-            await manager.run()
-        return MigrationResult(success=True)
->>>>>>> 935c491e
     else:
         manager = BackwardsMigrationManager(
             app_name=app_name,
