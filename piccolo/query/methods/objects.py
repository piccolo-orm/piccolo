--- conflicted
+++ resolved
@@ -275,14 +275,10 @@
         return self
 
     async def batch(
-<<<<<<< HEAD
-        self: Self, batch_size: t.Optional[int] = None, **kwargs
-=======
-        self,
+        self: Self,
         batch_size: t.Optional[int] = None,
         node: t.Optional[str] = None,
-        **kwargs,
->>>>>>> 0b9a86b3
+        **kwargs
     ) -> Batch:
         if batch_size:
             kwargs.update(batch_size=batch_size)
