--- conflicted
+++ resolved
@@ -29,12 +29,8 @@
         return [
             QueryString(
                 "SELECT EXISTS(SELECT * FROM information_schema.tables WHERE "
-<<<<<<< HEAD
                 f"table_name = '{tablename}')",
             ),
-=======
-                f"table_name = '{self.table._meta.tablename}')"
-            )
         ]
 
     @property
@@ -44,5 +40,4 @@
                 "SELECT EXISTS(SELECT * FROM information_schema.tables WHERE "
                 f"table_name = '{self.table._meta.tablename}')"
             )
->>>>>>> e58d45aa
         ]