<<<<<<< HEAD
__VERSION__ = "1.5.1.dev0"
=======
__VERSION__ = "1.16.0"
>>>>>>> 4bf4fbc0
<|MERGE_RESOLUTION|>--- conflicted
+++ resolved
@@ -1,5 +1 @@
-<<<<<<< HEAD
-__VERSION__ = "1.5.1.dev0"
-=======
-__VERSION__ = "1.16.0"
->>>>>>> 4bf4fbc0
+__VERSION__ = "1.16.1.dev0"