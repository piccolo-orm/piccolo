--- conflicted
+++ resolved
@@ -12,15 +12,10 @@
 class SchemaDDLBase(abc.ABC):
     db: Engine
 
-<<<<<<< HEAD
-    @abc.abstractproperty
-    def ddl(self) -> str: ...
-=======
     @property
     @abc.abstractmethod
     def ddl(self) -> str:
         pass
->>>>>>> 2b79717d
 
     def __await__(self):
         return self.run().__await__()
