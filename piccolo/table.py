--- conflicted
+++ resolved
@@ -8,18 +8,9 @@
 
 from piccolo.columns import Column
 from piccolo.columns.column_types import (
-<<<<<<< HEAD
-    BigInt,
-    ForeignKey,
-    JSON,
-    JSONB,
-    UUID,
-=======
     JSON,
     JSONB,
     ForeignKey,
-    PrimaryKey,
->>>>>>> 24fe8142
     Secret,
     Serial,
 )
@@ -138,6 +129,7 @@
     # These are just placeholder values, so type inference isn't confused - the
     # actual values are set in __init_subclass__.
     _meta = TableMeta()
+    id = None
 
     def __init_subclass__(
         cls,
@@ -225,7 +217,7 @@
             columns.insert(0, primary_key_column)  # PK should be added first
             default_columns.append(primary_key_column)
 
-        cls.id = primary_key_column  # type: ignore
+        cls.id = primary_key_column
 
         cls._meta = TableMeta(
             tablename=tablename,
