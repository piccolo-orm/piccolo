from __future__ import annotations
from dataclasses import dataclass, field
import inspect
import itertools
import typing as t

from piccolo.engine import Engine, engine_finder
from piccolo.columns import (
    Column,
    Selectable,
)
from piccolo.columns.column_types import ForeignKey, PrimaryKey
from piccolo.columns.readable import Readable
from piccolo.columns.reference import (
    LazyTableReference,
    LAZY_COLUMN_REFERENCES,
)
from piccolo.columns.defaults.base import Default
from piccolo.columns.indexes import IndexMethod
from piccolo.query import (
    Alter,
    Count,
    Create,
    Delete,
    DropIndex,
    Exists,
    Insert,
    Objects,
    Raw,
    Select,
    TableExists,
    Update,
)
from piccolo.query.methods.indexes import Indexes
from piccolo.query.methods.create_index import CreateIndex
from piccolo.querystring import QueryString, Unquoted
from piccolo.utils import _camel_to_snake


PROTECTED_TABLENAMES = ("user",)


@dataclass
class TableMeta:
    """
    This is used to store info about the table.
    """

    tablename: str = ""
    columns: t.List[Column] = field(default_factory=list)
    default_columns: t.List[Column] = field(default_factory=list)
    non_default_columns: t.List[Column] = field(default_factory=list)
    foreign_key_columns: t.List[ForeignKey] = field(default_factory=list)
    tags: t.List[str] = field(default_factory=list)
    help_text: t.Optional[str] = None
    _db: t.Optional[Engine] = None
    pre_insert: t.List[t.Callable] = field(default_factory=list)
    post_insert: t.List[t.Callable] = field(default_factory=list)
    pre_update: t.List[t.Callable] = field(default_factory=list)
    post_update: t.List[t.Callable] = field(default_factory=list)
    pre_delete: t.List[t.Callable] = field(default_factory=list)
    post_delete: t.List[t.Callable] = field(default_factory=list)

    # Records reverse foreign key relationships - i.e. when the current table
    # is the target of a foreign key. Used by external libraries such as
    # Piccolo API.
    _foreign_key_references: t.List[ForeignKey] = field(default_factory=list)

    @property
    def foreign_key_references(self) -> t.List[ForeignKey]:
        foreign_keys: t.List[ForeignKey] = []
        for reference in self._foreign_key_references:
            foreign_keys.append(reference)

        lazy_column_references = LAZY_COLUMN_REFERENCES.for_tablename(
            tablename=self.tablename
        )
        foreign_keys.extend(lazy_column_references)

        return foreign_keys

    @property
    def db(self) -> Engine:
        if not self._db:
            db = engine_finder()
            if not db:
                raise Exception("Unable to find the engine")
            self._db = db

        return self._db

    def get_column_by_name(self, name: str) -> Column:
        """
        Returns a column which matches the given name. It will try and follow
        foreign keys too, for example if the name is 'foo.bar', where foo is
        a foreign key, and bar is a column on the referenced table.
        """
        components = name.split(".")
        column_name = components[0]
        column = [i for i in self.columns if i._meta.name == column_name]
        if len(column) != 1:
            raise ValueError(f"No matching column found with name == {name}")
        column_object = column[0]

        if len(components) > 1:
            for reference_name in components[1:]:
                try:
                    column_object = getattr(column_object, reference_name)
                except AttributeError:
                    raise ValueError(
                        f"Unable to find column - {reference_name}"
                    )

        return column_object


class TableMetaclass(type):
    def __str__(cls):
        return cls._table_str()


class Table(metaclass=TableMetaclass):

    # These are just placeholder values, so type inference isn't confused - the
    # actual values are set in __init_subclass__.
    _meta = TableMeta()
    id = PrimaryKey()

    def __init_subclass__(
        cls,
        tablename: t.Optional[str] = None,
        db: t.Optional[Engine] = None,
        tags: t.List[str] = [],
<<<<<<< HEAD
<<<<<<< HEAD
        pre_insert: t.List[t.Callable] = [],
        post_insert: t.List[t.Callable] = [],
        pre_update: t.List[t.Callable] = [],
        post_update: t.List[t.Callable] = [],
        pre_delete: t.List[t.Callable] = [],
        post_delete: t.List[t.Callable] = []
||||||| parent of 522448b (added help_text option to Table)
=======
        help_text: t.Optional[str] = None,
>>>>>>> 522448b (added help_text option to Table)
||||||| parent of 522448b (added help_text option to Table)
=======
        help_text: t.Optional[str] = None,
>>>>>>> 522448b (added help_text option to Table)
=======
        help_text: t.Optional[str] = None,
>>>>>>> e5c32a48
    ):
        """
        Automatically populate the _meta, which includes the tablename, and
        columns.

        :param tablename:
            Specify a custom tablename. By default the classname is converted
            to snakecase.
        :param db:
            Manually specify an engine to use for connecting to the database.
            Useful when writing simple scripts. If not set, the engine is
            imported from piccolo_conf.py using ``engine_finder``.
        :param tags:
            Used for filtering, for example by ``table_finder``.
<<<<<<< HEAD
<<<<<<< HEAD
=======
>>>>>>> e5c32a48
        :param help_text:
            A user friendly description of what the table is used for. It isn't
            used in the database, but will be used by tools such a Piccolo
            Admin for tooltips.
<<<<<<< HEAD

        :param pre_insert:
            Used for defining list of functions to be run before insert

        :param post_insert:
            Used for defining list of functions to be run after insert

        :param pre_update:
            used for defining list of functions to be run before update

        :param post_update:
            used for defining list of functions to be run after update
        
        :param pre_delete:
            used for defining list of functions to be run before delete

        :param post_delete:
            used for defining list of functions to be run after delete
||||||| parent of 522448b (added help_text option to Table)
=======
        :param help_text:
            A user friendly description of what the table is used for. It isn't
            used in the database, but will be used by tools such a Piccolo
            Admin for tooltips.
>>>>>>> 522448b (added help_text option to Table)
=======
>>>>>>> e5c32a48

        """
        tablename = tablename if tablename else _camel_to_snake(cls.__name__)

        if tablename in PROTECTED_TABLENAMES:
            raise ValueError(
                f"{tablename} is a protected name, please give your table a "
                "different name."
            )

        columns: t.List[Column] = []
        default_columns: t.List[Column] = []
        non_default_columns: t.List[Column] = []
        foreign_key_columns: t.List[ForeignKey] = []
        

        cls.id = PrimaryKey()

        attribute_names = itertools.chain(
            *[i.__dict__.keys() for i in reversed(cls.__mro__)]
        )
        unique_attribute_names = list(dict.fromkeys(attribute_names))

        for attribute_name in unique_attribute_names:
            if attribute_name.startswith("_"):
                continue

            attribute = getattr(cls, attribute_name)
            if isinstance(attribute, Column):
                column = attribute

                if isinstance(column, PrimaryKey):
                    # We want it at the start.
                    columns = [column] + columns  # type: ignore
                    default_columns.append(column)
                else:
                    columns.append(column)
                    non_default_columns.append(column)

                column._meta._name = attribute_name
                column._meta._table = cls

            if isinstance(column, ForeignKey):
                foreign_key_columns.append(column)

        cls._meta = TableMeta(
            tablename=tablename,
            columns=columns,
            default_columns=default_columns,
            non_default_columns=non_default_columns,
            foreign_key_columns=foreign_key_columns,
            tags=tags,
            help_text=help_text,
            _db=db,
            pre_insert=pre_insert,
            post_insert=post_insert,
            pre_update=pre_update,
            post_update=post_update,
            pre_delete=pre_delete,
            post_delete=post_delete
        )

        for foreign_key_column in foreign_key_columns:
            params = foreign_key_column._meta.params
            references = params["references"]

            if isinstance(references, str):
                if references == "self":
                    references = cls
                else:
                    if "." in references:
                        # Don't allow relative modules - this may change in
                        # the future.
                        if references.startswith("."):
                            raise ValueError("Relative imports aren't allowed")

                        module_path, table_class_name = references.rsplit(
                            ".", maxsplit=1
                        )
                    else:
                        table_class_name = references
                        module_path = cls.__module__

                    references = LazyTableReference(
                        table_class_name=table_class_name,
                        module_path=module_path,
                    )

            is_lazy = isinstance(references, LazyTableReference)
            is_table_class = inspect.isclass(references) and issubclass(
                references, Table
            )

            if is_lazy or is_table_class:
                foreign_key_column._foreign_key_meta.references = references
            else:
                raise ValueError(
                    "Error - ``references`` must be a ``Table`` subclass, or "
                    "a ``LazyTableReference`` instance."
                )

            # Record the reverse relationship on the target table.
            if is_table_class:
                references._meta._foreign_key_references.append(
                    foreign_key_column
                )
            elif is_lazy:
                LAZY_COLUMN_REFERENCES.foreign_key_columns.append(
                    foreign_key_column
                )

            # Allow columns on the referenced table to be accessed via
            # auto completion.
            if is_table_class:
                foreign_key_column.set_proxy_columns()

    def __init__(self, ignore_missing: bool = False, **kwargs):
        """
        Assigns any default column values to the class.
        """
        for column in self._meta.columns:
            value = kwargs.pop(column._meta.name, ...)
            if value is ...:
                value = column.get_default_value()

                if isinstance(value, Default):
                    value = value.python()

                if (
                    (value is None)
                    and (not column._meta.null)
                    and not ignore_missing
                ):
                    raise ValueError(f"{column._meta.name} wasn't provided")

            self[column._meta.name] = value

        unrecognized = kwargs.keys()
        if unrecognized:
            unrecognised_list = [i for i in unrecognized]
            raise ValueError(f"Unrecognized columns - {unrecognised_list}")

    ###########################################################################

    def save(self) -> t.Union[Insert, Update]:
        """
        A proxy to an insert or update query.
        """
        if not hasattr(self, "id"):
            raise ValueError("No id value found")

        cls = self.__class__

        if isinstance(self.id, int):
            # pre-existing row
            kwargs: t.Dict[Column, t.Any] = {
                i: getattr(self, i._meta.name, None)
                for i in cls._meta.columns
                if i._meta.name != "id"
            }
            return cls.update().values(kwargs).where(cls.id == self.id)
        else:
            return cls.insert().add(self)

    def remove(self) -> Delete:
        """
        A proxy to a delete query.
        """
        _id = self.id

        if not isinstance(_id, int):
            raise ValueError("Can only delete pre-existing rows with an id.")

        self.id = None  # type: ignore

        return self.__class__.delete().where(self.__class__.id == _id)

    def get_related(self, foreign_key: t.Union[ForeignKey, str]) -> Objects:
        """
        Used to fetch a Table instance, for the target of a foreign key.

        band = await Band.objects().first().run()
        manager = await band.get_related(Band.manager).run()
        >>> print(manager.name)
        'Guido'

        It can only follow foreign keys one level currently.
        i.e. Band.manager, but not Band.manager.x.y.z

        """
        if isinstance(foreign_key, str):
            column = self._meta.get_column_by_name(foreign_key)
            if isinstance(column, ForeignKey):
                foreign_key = column

        if not isinstance(foreign_key, ForeignKey):
            raise ValueError(
                "foreign_key isn't a ForeignKey instance,  or the name of a "
                "ForeignKey column."
            )

        column_name = foreign_key._meta.name

        references: t.Type[
            Table
        ] = foreign_key._foreign_key_meta.resolved_references

        return (
            references.objects()
            .where(
                references._meta.get_column_by_name("id")
                == getattr(self, column_name)
            )
            .first()
        )

    def __setitem__(self, key: str, value: t.Any):
        setattr(self, key, value)

    def __getitem__(self, key: str):
        return getattr(self, key)

    ###########################################################################

    @classmethod
    def _get_related_readable(cls, column: ForeignKey) -> Readable:
        """
        Used for getting a readable from a foreign key.
        """
        readable: Readable = (
            column._foreign_key_meta.resolved_references.get_readable()
        )

        columns = [getattr(column, i._meta.name) for i in readable.columns]

        output_name = f"{column._meta.name}_readable"

        new_readable = Readable(
            template=readable.template,
            columns=columns,
            output_name=output_name,
        )
        return new_readable

    @classmethod
    def get_readable(cls) -> Readable:
        """
        Creates a readable representation of the row.
        """
        return Readable(template="%s", columns=[cls.id])

    ###########################################################################

    @property
    def querystring(self) -> QueryString:
        """
        Used when inserting rows.
        """
        args_dict = {
            col._meta.name: self[col._meta.name] for col in self._meta.columns
        }

        def is_unquoted(arg):
            return type(arg) == Unquoted

        # Strip out any args which are unquoted.
        # TODO Not the cleanest place to have it (would rather have it handled
        # in the QueryString bundle logic) - might need refactoring.
        filtered_args = [i for i in args_dict.values() if not is_unquoted(i)]

        # If unquoted, dump it straight into the query.
        query = ",".join(
            [
                args_dict[column._meta.name].value
                if is_unquoted(args_dict[column._meta.name])
                else "{}"
                for column in self._meta.columns
            ]
        )
        return QueryString(f"({query})", *filtered_args)

    def __str__(self) -> str:
        return self.querystring.__str__()

    def __repr__(self) -> str:
        _id = self.id if isinstance(self.id, int) else None
        return f"<{self.__class__.__name__}: {_id}>"

    ###########################################################################
    # Classmethods

    @classmethod
    def ref(cls, column_name: str) -> Column:
        """
        Used to get a copy of a column from a table referenced by a
        ``ForeignKey`` column. It's unlikely an end user of this library will
        ever need to do this, but other libraries built on top of Piccolo may
        need this functionality.

        Example: Band.ref('manager.name')

        """
        local_column_name, reference_column_name = column_name.split(".")

        local_column = cls._meta.get_column_by_name(local_column_name)

        if not isinstance(local_column, ForeignKey):
            raise ValueError(f"{local_column_name} isn't a ForeignKey")

        referenced_table = local_column._foreign_key_meta.resolved_references
        reference_column = referenced_table._meta.get_column_by_name(
            reference_column_name
        )

        _reference_column = reference_column.copy()
        _reference_column._meta.name = (
            f"{local_column_name}.{reference_column_name}"
        )
        return _reference_column

    @classmethod
    def insert(cls, *rows: "Table") -> Insert:
        """
        await Band.insert(
            Band(name="Pythonistas", popularity=500, manager=1)
        ).run()
        """
        query = Insert(table=cls)
        if rows:
            query.add(*rows)
        return query

    @classmethod
    def raw(cls, sql: str, *args: t.Any) -> Raw:
        """
        Execute raw SQL queries on the underlying engine - use with caution!

        await Band.raw('select * from band').run()

        Or passing in parameters:

        await Band.raw("select * from band where name = {}", 'Pythonistas')
        """
        return Raw(table=cls, querystring=QueryString(sql, *args))

    @classmethod
    def _process_column_args(
        cls, *columns: t.Union[Selectable, str]
    ) -> t.Sequence[Selectable]:
        """
        Users can specify some column arguments as either Column instances, or
        as strings representing the column name, for convenience.
        Convert any string arguments to column instances.
        """
        return [
            cls._meta.get_column_by_name(column)
            if (isinstance(column, str))
            else column
            for column in columns
        ]

    @classmethod
    def select(
        cls, *columns: t.Union[Selectable, str], exclude_secrets=False
    ) -> Select:
        """
        Get data in the form of a list of dictionaries, with each dictionary
        representing a row.

        These are all equivalent:

        await Band.select().columns(Band.name).run()
        await Band.select(Band.name).run()
        await Band.select('name').run()

        :param exclude_secrets: If True, any password fields are omitted from
        the response. Even though passwords are hashed, you still don't want
        them being passed over the network if avoidable.
        """
        _columns = cls._process_column_args(*columns)
        return Select(
            table=cls, columns_list=_columns, exclude_secrets=exclude_secrets
        )

    @classmethod
    def delete(cls, force=False) -> Delete:
        """
        Delete rows from the table.

        await Band.delete().where(Band.name == 'Pythonistas').run()

        Unless 'force' is set to True, deletions aren't allowed without a
        'where' clause, to prevent accidental mass deletions.
        """
        return Delete(table=cls, force=force)

    @classmethod
    def create_table(
        cls, if_not_exists=False, only_default_columns=False
    ) -> Create:
        """
        Create table, along with all columns.

        await Band.create_table().run()
        """
        return Create(
            table=cls,
            if_not_exists=if_not_exists,
            only_default_columns=only_default_columns,
        )

    @classmethod
    def alter(cls) -> Alter:
        """
        Used to modify existing tables and columns.

        await Band.alter().rename_column(Band.popularity, 'rating').run()
        """
        return Alter(table=cls)

    @classmethod
    def objects(cls) -> Objects:
        """
        Returns a list of table instances (each representing a row), which you
        can modify and then call 'save' on, or can delete by calling 'remove'.

        pythonistas = await Band.objects().where(
            Band.name == 'Pythonistas'
        ).first().run()

        pythonistas.name = 'Pythonistas Reborn'

        await pythonistas.save().run()

        # Or to remove it from the database:
        await pythonistas.remove()
        """
        return Objects(table=cls)

    @classmethod
    def count(cls) -> Count:
        """
        Count the number of matching rows.

        await Band.count().where(Band.popularity > 1000).run()
        """
        return Count(table=cls)

    @classmethod
    def exists(cls) -> Exists:
        """
        Use it to check if a row exists, not if the table exists.

        await Band.exists().where(Band.name == 'Pythonistas').run()
        """
        return Exists(table=cls)

    @classmethod
    def table_exists(cls) -> TableExists:
        """
        Check if the table exists in the database.

        await Band.table_exists().run()
        """
        return TableExists(table=cls)

    @classmethod
    def update(cls, values: t.Dict[Column, t.Any] = {}) -> Update:
        """
        Update rows.

        await Band.update().values(
            {Band.name: "Spamalot"}
        ).where(
            Band.name=="Pythonistas"
        ).run()
        """
        return Update(table=cls).values(values)

    @classmethod
    def indexes(cls) -> Indexes:
        """
        Returns a list of the indexes for this tables.

        await Band.indexes().run()
        """
        return Indexes(table=cls)

    @classmethod
    def create_index(
        cls,
        columns: t.List[t.Union[Column, str]],
        method: IndexMethod = IndexMethod.btree,
        if_not_exists: bool = False,
    ) -> CreateIndex:
        """
        Create a table index. If multiple columns are specified, this refers
        to a multicolumn index, rather than multiple single column indexes.

        await Band.create_index([Band.name]).run()
        """
        return CreateIndex(
            table=cls,
            columns=columns,
            method=method,
            if_not_exists=if_not_exists,
        )

    @classmethod
    def drop_index(
        cls, columns: t.List[t.Union[Column, str]], if_exists: bool = True
    ) -> DropIndex:
        """
        Drop a table index. If multiple columns are specified, this refers
        to a multicolumn index, rather than multiple single column indexes.

        await Band.drop_index([Band.name]).run()
        """
        return DropIndex(table=cls, columns=columns, if_exists=if_exists)

    ###########################################################################

    @classmethod
    def _get_index_name(cls, column_names: t.List[str]) -> str:
        """
        Generates an index name from the table name and column names.
        """
        return "_".join([cls._meta.tablename] + column_names)

    ###########################################################################

    @classmethod
    def _table_str(cls, abbreviated=False):
        """
        Returns a basic string representation of the table and its columns.
        Used by the playground.

        :param abbreviated:
            If True, a very high level representation is printed out.

        """
        spacer = "\n    "
        columns = []
        for col in cls._meta.columns:
            params: t.List[str] = []
            for key, value in col._meta.params.items():
                _value: str = ""
                if inspect.isclass(value):
                    _value = value.__name__
                    params.append(f"{key}={_value}")
                else:
                    _value = repr(value)
                    if not abbreviated:
                        params.append(f"{key}={_value}")
            params_string = ", ".join(params)
            columns.append(
                f"{col._meta.name} = {col.__class__.__name__}({params_string})"
            )
        columns_string = spacer.join(columns)
        tablename = repr(cls._meta.tablename)

        parent_class_name = cls.mro()[1].__name__

        class_args = (
            parent_class_name
            if abbreviated
            else f"{parent_class_name}, tablename={tablename}"
        )

        return (
            f"class {cls.__name__}({class_args}):\n" f"    {columns_string}\n"
        )<|MERGE_RESOLUTION|>--- conflicted
+++ resolved
@@ -131,25 +131,15 @@
         tablename: t.Optional[str] = None,
         db: t.Optional[Engine] = None,
         tags: t.List[str] = [],
-<<<<<<< HEAD
-<<<<<<< HEAD
         pre_insert: t.List[t.Callable] = [],
         post_insert: t.List[t.Callable] = [],
         pre_update: t.List[t.Callable] = [],
         post_update: t.List[t.Callable] = [],
         pre_delete: t.List[t.Callable] = [],
         post_delete: t.List[t.Callable] = []
-||||||| parent of 522448b (added help_text option to Table)
-=======
         help_text: t.Optional[str] = None,
->>>>>>> 522448b (added help_text option to Table)
-||||||| parent of 522448b (added help_text option to Table)
-=======
         help_text: t.Optional[str] = None,
->>>>>>> 522448b (added help_text option to Table)
-=======
         help_text: t.Optional[str] = None,
->>>>>>> e5c32a48
     ):
         """
         Automatically populate the _meta, which includes the tablename, and
@@ -164,16 +154,10 @@
             imported from piccolo_conf.py using ``engine_finder``.
         :param tags:
             Used for filtering, for example by ``table_finder``.
-<<<<<<< HEAD
-<<<<<<< HEAD
-=======
->>>>>>> e5c32a48
         :param help_text:
             A user friendly description of what the table is used for. It isn't
             used in the database, but will be used by tools such a Piccolo
             Admin for tooltips.
-<<<<<<< HEAD
-
         :param pre_insert:
             Used for defining list of functions to be run before insert
 
@@ -191,15 +175,10 @@
 
         :param post_delete:
             used for defining list of functions to be run after delete
-||||||| parent of 522448b (added help_text option to Table)
-=======
         :param help_text:
             A user friendly description of what the table is used for. It isn't
             used in the database, but will be used by tools such a Piccolo
             Admin for tooltips.
->>>>>>> 522448b (added help_text option to Table)
-=======
->>>>>>> e5c32a48
 
         """
         tablename = tablename if tablename else _camel_to_snake(cls.__name__)
