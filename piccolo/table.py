from __future__ import annotations

import inspect
import itertools
import types
import warnings
from collections.abc import Sequence
from dataclasses import dataclass, field
from typing import TYPE_CHECKING, Any, Optional, Union, cast, overload

from piccolo.columns import Column
from piccolo.columns.column_types import (
    JSON,
    JSONB,
    Array,
    Email,
    ForeignKey,
    ReferencedTable,
    Secret,
    Serial,
)
from piccolo.columns.defaults.base import Default
from piccolo.columns.indexes import IndexMethod
from piccolo.columns.m2m import (
    M2M,
    M2MAddRelated,
    M2MGetRelated,
    M2MRemoveRelated,
)
from piccolo.columns.readable import Readable
from piccolo.columns.reference import LAZY_COLUMN_REFERENCES
from piccolo.composite_index import Composite
from piccolo.custom_types import TableInstance
from piccolo.engine import Engine, engine_finder
from piccolo.query import (
    Alter,
    Count,
    Create,
    Delete,
    DropIndex,
    Exists,
    Insert,
    Objects,
    Raw,
    Select,
    TableExists,
    Update,
)
from piccolo.query.methods.create_index import CreateIndex
from piccolo.query.methods.indexes import Indexes
from piccolo.query.methods.objects import GetRelated, UpdateSelf
from piccolo.query.methods.refresh import Refresh
from piccolo.querystring import QueryString
from piccolo.utils import _camel_to_snake
from piccolo.utils.graphlib import TopologicalSorter
from piccolo.utils.sql_values import convert_to_sql_value
from piccolo.utils.sync import run_sync
from piccolo.utils.warnings import colored_warning

if TYPE_CHECKING:  # pragma: no cover
    from piccolo.querystring import Selectable

PROTECTED_TABLENAMES = ("user",)
TABLENAME_WARNING = (
    "We recommend giving your table a different name as `{tablename}` is a "
    "reserved keyword. It should still work, but avoid if possible."
)


TABLE_REGISTRY: list[type[Table]] = []


@dataclass
class TableMeta:
    """
    This is used to store info about the table.
    """

    tablename: str = ""
    columns: list[Column] = field(default_factory=list)
    default_columns: list[Column] = field(default_factory=list)
    non_default_columns: list[Column] = field(default_factory=list)
    array_columns: list[Array] = field(default_factory=list)
    email_columns: list[Email] = field(default_factory=list)
    foreign_key_columns: list[ForeignKey] = field(default_factory=list)
    primary_key: Column = field(default_factory=Column)
<<<<<<< HEAD
    json_columns: t.List[t.Union[JSON, JSONB]] = field(default_factory=list)
    secret_columns: t.List[Secret] = field(default_factory=list)
    composite_indexes: t.List[Composite] = field(default_factory=list)
    auto_update_columns: t.List[Column] = field(default_factory=list)
    tags: t.List[str] = field(default_factory=list)
    help_text: t.Optional[str] = None
    _db: t.Optional[Engine] = None
    m2m_relationships: t.List[M2M] = field(default_factory=list)
    schema: t.Optional[str] = None
=======
    json_columns: list[Union[JSON, JSONB]] = field(default_factory=list)
    secret_columns: list[Secret] = field(default_factory=list)
    auto_update_columns: list[Column] = field(default_factory=list)
    tags: list[str] = field(default_factory=list)
    help_text: Optional[str] = None
    _db: Optional[Engine] = None
    m2m_relationships: list[M2M] = field(default_factory=list)
    schema: Optional[str] = None
>>>>>>> 73651e0e

    # Records reverse foreign key relationships - i.e. when the current table
    # is the target of a foreign key. Used by external libraries such as
    # Piccolo API.
    _foreign_key_references: list[ForeignKey] = field(default_factory=list)

    def get_formatted_tablename(
        self, include_schema: bool = True, quoted: bool = True
    ) -> str:
        """
        Returns the tablename, in the desired format.

        :param include_schema:
            If ``True``, the Postgres schema is included. For example,
            'my_schema.my_table'.
        :param quote:
            If ``True``, the name is wrapped in double quotes. For example,
            '"my_schema"."my_table"'.

        """
        components = [self.tablename]
        if include_schema and self.schema:
            components.insert(0, self.schema)

        if quoted:
            return ".".join(f'"{i}"' for i in components)
        else:
            return ".".join(components)

    @property
    def foreign_key_references(self) -> list[ForeignKey]:
        foreign_keys: list[ForeignKey] = list(self._foreign_key_references)
        lazy_column_references = LAZY_COLUMN_REFERENCES.for_tablename(
            tablename=self.tablename
        )
        foreign_keys.extend(lazy_column_references)

        return foreign_keys

    @property
    def db(self) -> Engine:
        if not self._db:
            db = engine_finder()
            if not db:
                raise Exception("Unable to find the engine")
            self._db = db

        return self._db

    @db.setter
    def db(self, value: Engine):
        self._db = value

    def refresh_db(self) -> None:
        engine = engine_finder()
        if engine is None:
            raise ValueError("The engine can't be found")
        self.db = engine

    def get_column_by_name(self, name: str) -> Column:
        """
        Returns a column which matches the given name. It will try and follow
        foreign keys too, for example if the name is 'foo.bar', where foo is
        a foreign key, and bar is a column on the referenced table.
        """
        components = name.split(".")
        column_name = components[0]
        column = [i for i in self.columns if i._meta.name == column_name]
        if len(column) != 1:
            raise ValueError(f"No matching column found with name == {name}")
        column_object = column[0]

        if len(components) > 1:
            for reference_name in components[1:]:
                try:
                    column_object = getattr(column_object, reference_name)
                except AttributeError as e:
                    raise ValueError(
                        f"Unable to find column - {reference_name}"
                    ) from e

        return column_object

<<<<<<< HEAD
    def get_composite_index_by_name(self, name: str) -> Composite:
        """
        Returns a composite index which matches the given name.
        """
        for composite_index in self.composite_indexes:
            if composite_index._meta.name == name:
                return composite_index
        raise ValueError(
            f"No matching composite index found with name == {name}"
        )

    def get_auto_update_values(self) -> t.Dict[Column, t.Any]:
=======
    def get_auto_update_values(self) -> dict[Column, Any]:
>>>>>>> 73651e0e
        """
        If columns have ``auto_update`` defined, then we retrieve these values.
        """
        output: dict[Column, Any] = {}
        for column in self.auto_update_columns:
            value = column._meta.auto_update
            if callable(value):
                value = value()
            output[column] = value
        return output


class TableMetaclass(type):
    def __str__(cls) -> str:
        return cls._table_str()  # type: ignore

    def __repr__(cls):
        """
        We override this, because by default Python will output something
        like::

            >>> repr(MyTable)
            <class 'my_app.tables.MyTable'>

        It's a very common pattern in Piccolo and its sister libraries to
        have ``Table`` class types as default values::

            # `SessionsBase` is a `Table` subclass:
            def session_auth(
                session_table: type[SessionsBase] = SessionsBase
            ):
                ...

        This looks terrible in Sphinx's autodoc output, as Python's default
        repr contains angled brackets, which breaks the HTML output. So we just
        output the name instead. The user can still easily find which module a
        ``Table`` subclass belongs to by using ``MyTable.__module__``.

        """
        return cls.__name__


class Table(metaclass=TableMetaclass):
    """
    The class represents a database table. An instance represents a row.
    """

    # These are just placeholder values, so type inference isn't confused - the
    # actual values are set in __init_subclass__.
    _meta = TableMeta()

    def __init_subclass__(
        cls,
        tablename: Optional[str] = None,
        db: Optional[Engine] = None,
        tags: Optional[list[str]] = None,
        help_text: Optional[str] = None,
        schema: Optional[str] = None,
    ):  # sourcery no-metrics
        """
        Automatically populate the _meta, which includes the tablename, and
        columns.

        :param tablename:
            Specify a custom tablename. By default the classname is converted
            to snakecase.
        :param db:
            Manually specify an engine to use for connecting to the database.
            Useful when writing simple scripts. If not set, the engine is
            imported from piccolo_conf.py using ``engine_finder``.
        :param tags:
            Used for filtering, for example by ``table_finder``.
        :param help_text:
            A user friendly description of what the table is used for. It isn't
            used in the database, but will be used by tools such a Piccolo
            Admin for tooltips.
        :param schema:
            The Postgres schema to use for this table.

        """
        if tags is None:
            tags = []
        tablename = tablename or _camel_to_snake(cls.__name__)

        if "." in tablename:
            warnings.warn(
                "There's a '.' in the tablename - please use the `schema` "
                "argument instead."
            )
            schema, tablename = tablename.split(".", maxsplit=1)

        if tablename in PROTECTED_TABLENAMES:
            warnings.warn(TABLENAME_WARNING.format(tablename=tablename))

<<<<<<< HEAD
        columns: t.List[Column] = []
        default_columns: t.List[Column] = []
        non_default_columns: t.List[Column] = []
        array_columns: t.List[Array] = []
        foreign_key_columns: t.List[ForeignKey] = []
        secret_columns: t.List[Secret] = []
        json_columns: t.List[t.Union[JSON, JSONB]] = []
        email_columns: t.List[Email] = []
        auto_update_columns: t.List[Column] = []
        primary_key: t.Optional[Column] = None
        m2m_relationships: t.List[M2M] = []
        composite_indexes: t.List[Composite] = []
=======
        columns: list[Column] = []
        default_columns: list[Column] = []
        non_default_columns: list[Column] = []
        array_columns: list[Array] = []
        foreign_key_columns: list[ForeignKey] = []
        secret_columns: list[Secret] = []
        json_columns: list[Union[JSON, JSONB]] = []
        email_columns: list[Email] = []
        auto_update_columns: list[Column] = []
        primary_key: Optional[Column] = None
        m2m_relationships: list[M2M] = []
>>>>>>> 73651e0e

        attribute_names = itertools.chain(
            *[i.__dict__.keys() for i in reversed(cls.__mro__)]
        )
        unique_attribute_names = list(dict.fromkeys(attribute_names))

        for attribute_name in unique_attribute_names:
            if attribute_name.startswith("_"):
                continue

            attribute = getattr(cls, attribute_name)
            if isinstance(attribute, Column):
                # We have to copy, then override the existing column
                # definition, in case this column is inheritted from a mixin.
                # Otherwise, when we set attributes on that column, it will
                # effect all other users of that mixin.
                column = attribute.copy()
                setattr(cls, attribute_name, column)

                if column._meta.primary_key:
                    primary_key = column

                non_default_columns.append(column)
                columns.append(column)

                column._meta._name = attribute_name
                column._meta._table = cls

                if isinstance(column, Array):
                    column._setup_base_column(table_class=cls)
                    array_columns.append(column)

                if isinstance(column, Email):
                    email_columns.append(column)

                if isinstance(column, Secret):
                    secret_columns.append(column)

                if isinstance(column, ForeignKey):
                    foreign_key_columns.append(column)

                if isinstance(column, (JSON, JSONB)):
                    json_columns.append(column)

                if column._meta.auto_update is not ...:
                    auto_update_columns.append(column)

            if isinstance(attribute, M2M):
                attribute._meta._name = attribute_name
                attribute._meta._table = cls
                m2m_relationships.append(attribute)

            if isinstance(attribute, Composite):
                attribute._meta.name = attribute_name
                composite_indexes.append(attribute)

        if not primary_key:
            primary_key = cls._create_serial_primary_key()
            setattr(cls, "id", primary_key)

            columns.insert(0, primary_key)  # PK should be added first
            default_columns.append(primary_key)

        cls._meta = TableMeta(
            tablename=tablename,
            columns=columns,
            default_columns=default_columns,
            non_default_columns=non_default_columns,
            array_columns=array_columns,
            email_columns=email_columns,
            primary_key=primary_key,
            foreign_key_columns=foreign_key_columns,
            json_columns=json_columns,
            secret_columns=secret_columns,
            auto_update_columns=auto_update_columns,
            tags=tags,
            help_text=help_text,
            _db=db,
            m2m_relationships=m2m_relationships,
            schema=schema,
            composite_indexes=composite_indexes,
        )

        for foreign_key_column in foreign_key_columns:
            # ForeignKey columns require additional setup based on their
            # parent Table.
            foreign_key_setup_response = foreign_key_column._setup(
                table_class=cls
            )
            if foreign_key_setup_response.is_lazy:
                LAZY_COLUMN_REFERENCES.foreign_key_columns.append(
                    foreign_key_column
                )

        TABLE_REGISTRY.append(cls)

    def __init__(
        self,
        _data: Optional[dict[Column, Any]] = None,
        _ignore_missing: bool = False,
        _exists_in_db: bool = False,
        **kwargs,
    ):
        """
        The constructor can be used to assign column values.

        .. note::
            The ``_data``, ``_ignore_missing``, and ``_exists_in_db``
            arguments are prefixed with an underscore to help prevent a clash
            with a column name which might be passed in via kwargs.

        :param _data:
            There's two ways of passing in the data for each column. Firstly,
            you can use kwargs::

                Band(name="Pythonistas")

            Secondly, you can pass in a dictionary which maps column classes to
            values::

                Band({Band.name: 'Pythonistas'})

            The advantage of this second approach is it's more strongly typed,
            and linters such as flake8 or MyPy will more easily detect typos.

        :param _ignore_missing:
            If ``False`` a ``ValueError`` will be raised if any column values
            haven't been provided.
        :param _exists_in_db:
            Used internally to track whether this row exists in the database.

        """
        _data = _data or {}

        self._exists_in_db = _exists_in_db

        # This is used by get_or_create to indicate to the user whether it
        # was an existing row or not.
        self._was_created: Optional[bool] = None

        for column in self._meta.columns:
            value = _data.get(column, ...)

            if kwargs:
                if value is ...:
                    value = kwargs.pop(column._meta.name, ...)

                if value is ...:
                    value = kwargs.pop(
                        cast(str, column._meta.db_column_name), ...
                    )

            if value is ...:
                value = column.get_default_value()

                if isinstance(value, Default):
                    value = value.python()

                if (
                    (value is None)
                    and (not column._meta.null)
                    and not _ignore_missing
                ):
                    raise ValueError(f"{column._meta.name} wasn't provided")

            self[column._meta.name] = value

        unrecognized = kwargs.keys()
        if unrecognized:
            unrecognised_list = list(unrecognized)
            raise ValueError(f"Unrecognized columns - {unrecognised_list}")

    @classmethod
    def _create_serial_primary_key(cls) -> Serial:
        pk = Serial(index=False, primary_key=True, db_column_name="id")
        pk._meta._name = "id"
        pk._meta._table = cls

        return pk

    @classmethod
    def from_dict(
        cls: type[TableInstance], data: dict[str, Any]
    ) -> TableInstance:
        """
        Used when loading fixtures. It can be overriden by subclasses in case
        they have specific logic / validation which needs running when loading
        fixtures.
        """
        return cls(**data)

    ###########################################################################

    def save(
        self, columns: Optional[Sequence[Union[Column, str]]] = None
    ) -> Union[Insert, Update]:
        """
        A proxy to an insert or update query.

        :param columns:
            Only the specified columns will be synced back to the database
            when doing an update. For example:

            .. code-block:: python

                band = await Band.objects().first()
                band.popularity = 2000
                await band.save(columns=[Band.popularity])

            If ``columns=None`` (the default) then all columns will be synced
            back to the database.

        """
        cls = self.__class__

        # New row - insert
        if not self._exists_in_db:
            return cls.insert(self).returning(cls._meta.primary_key)

        # Pre-existing row - update
        if columns is None:
            column_instances = [
                i for i in cls._meta.columns if not i._meta.primary_key
            ]
        else:
            column_instances = [
                self._meta.get_column_by_name(i) if isinstance(i, str) else i
                for i in columns
            ]

        values: dict[Column, Any] = {
            i: getattr(self, i._meta.name, None) for i in column_instances
        }

        # Assign any `auto_update` values
        if cls._meta.auto_update_columns:
            auto_update_values = cls._meta.get_auto_update_values()
            values.update(auto_update_values)
            for column, value in auto_update_values.items():
                setattr(self, column._meta.name, value)

        return cls.update(
            values,  # type: ignore
            # We've already included the `auto_update` columns, so no need
            # to do it again:
            use_auto_update=False,
        ).where(
            cls._meta.primary_key
            == getattr(self, self._meta.primary_key._meta.name)
        )

    def update_self(self, values: dict[Union[Column, str], Any]) -> UpdateSelf:
        """
        This allows the user to update a single object - useful when the values
        are derived from the database in some way.

        For example, if we have the following table::

            class Band(Table):
                name = Varchar()
                popularity = Integer()

        And we fetch an object::

            >>> band = await Band.objects().get(name="Pythonistas")

        We could use the typical syntax for updating the object::

            >>> band.popularity += 1
            >>> await band.save()

        The problem with this, is what if another object has already
        incremented ``popularity``? It would overide the value.

        Instead we can do this:

            >>> await band.update_self({
            ...     Band.popularity: Band.popularity + 1
            ... })

        This updates ``popularity`` in the database, and also sets the new
        value for ``popularity`` on the object.

        """
        return UpdateSelf(row=self, values=values)

    def remove(self) -> Delete:
        """
        A proxy to a delete query.
        """
        primary_key_value = getattr(self, self._meta.primary_key._meta.name)

        if not primary_key_value:
            raise ValueError("Can only delete pre-existing rows with a PK.")

        setattr(self, self._meta.primary_key._meta.name, None)

        self._exists_in_db = False

        return self.__class__.delete().where(
            self.__class__._meta.primary_key == primary_key_value
        )

    def refresh(
        self,
        columns: Optional[Sequence[Column]] = None,
        load_json: bool = False,
    ) -> Refresh:
        """
        Used to fetch the latest data for this instance from the database.
        Modifies the instance in place, but also returns it as a convenience.

        :param columns:
            If you only want to refresh certain columns, specify them here.
            Otherwise all columns are refreshed.

        :param load_json:
            Whether to load ``JSON`` / ``JSONB`` columns as objects, instead of
            just a string.

        Example usage::

            # Get an instance from the database.
            instance = await Band.objects.first()

            # Later on we can refresh this instance with the latest data
            # from the database, in case it has gotten stale.
            await instance.refresh()

            # Alternatively, running it synchronously:
            instance.refresh().run_sync()

        """
        return Refresh(instance=self, columns=columns, load_json=load_json)

    @overload
    def get_related(
        self, foreign_key: ForeignKey[ReferencedTable]
    ) -> GetRelated[ReferencedTable]: ...

    @overload
    def get_related(self, foreign_key: str) -> GetRelated[Table]: ...

    def get_related(
        self, foreign_key: Union[str, ForeignKey[ReferencedTable]]
    ) -> GetRelated[ReferencedTable]:
        """
        Used to fetch a ``Table`` instance, for the target of a foreign key.

        .. code-block:: python

            band = await Band.objects().first()
            manager = await band.get_related(Band.manager)
            >>> print(manager.name)
            'Guido'

        It can only follow foreign keys multiple levels deep. For example,
        ``Concert.band_1.manager``.

        """
        if isinstance(foreign_key, str):
            column = self._meta.get_column_by_name(foreign_key)
            if isinstance(column, ForeignKey):
                foreign_key = column

        if not isinstance(foreign_key, ForeignKey):
            raise ValueError(
                "foreign_key isn't a ForeignKey instance,  or the name of a "
                "ForeignKey column."
            )

        return GetRelated(foreign_key=foreign_key, row=self)

    def get_m2m(self, m2m: M2M) -> M2MGetRelated:
        """
        Get all matching rows via the join table.

        .. code-block:: python

            >>> band = await Band.objects().get(Band.name == "Pythonistas")
            >>> await band.get_m2m(Band.genres)
            [<Genre: 1>, <Genre: 2>]

        """
        return M2MGetRelated(row=self, m2m=m2m)

    def add_m2m(
        self,
        *rows: Table,
        m2m: M2M,
        extra_column_values: dict[Union[Column, str], Any] = {},
    ) -> M2MAddRelated:
        """
        Save the row if it doesn't already exist in the database, and insert
        an entry into the joining table.

        .. code-block:: python

            >>> band = await Band.objects().get(Band.name == "Pythonistas")
            >>> await band.add_m2m(
            ...     Genre(name="Punk rock"),
            ...     m2m=Band.genres
            ... )
            [{'id': 1}]

        :param extra_column_values:
            If the joining table has additional columns besides the two
            required foreign keys, you can specify the values for those
            additional columns. For example, if this is our joining table:

            .. code-block:: python

                class GenreToBand(Table):
                    band = ForeignKey(Band)
                    genre = ForeignKey(Genre)
                    reason = Text()

            We can provide the ``reason`` value:

            .. code-block:: python

                await band.add_m2m(
                    Genre(name="Punk rock"),
                    m2m=Band.genres,
                    extra_column_values={
                        "reason": "Their second album was very punk."
                    }
                )

        """
        return M2MAddRelated(
            target_row=self,
            rows=rows,
            m2m=m2m,
            extra_column_values=extra_column_values,
        )

    def remove_m2m(self, *rows: Table, m2m: M2M) -> M2MRemoveRelated:
        """
        Remove the rows from the joining table.

        .. code-block:: python

            >>> band = await Band.objects().get(Band.name == "Pythonistas")
            >>> genre = await Genre.objects().get(Genre.name == "Rock")
            >>> await band.remove_m2m(
            ...     genre,
            ...     m2m=Band.genres
            ... )

        """
        return M2MRemoveRelated(
            target_row=self,
            rows=rows,
            m2m=m2m,
        )

    def to_dict(self, *columns: Column) -> dict[str, Any]:
        """
        A convenience method which returns a dictionary, mapping column names
        to values for this table instance.

        .. code-block:: python

            instance = await Manager.objects().get(
                Manager.name == 'Guido'
            )

            >>> instance.to_dict()
            {'id': 1, 'name': 'Guido'}

        If the columns argument is provided, only those columns are included in
        the output. It also works with column aliases.

        .. code-block:: python

            >>> instance.to_dict(Manager.id, Manager.name.as_alias('title'))
            {'id': 1, 'title': 'Guido'}

        """
        # Make sure we're only looking at columns for the current table. If
        # someone passes in a column for a sub table (for example
        # `Band.manager.name`), we need to add `Band.manager` so the nested
        # value appears in the output.
        filtered_columns = []
        for column in columns:
            if column._meta.table == self.__class__:
                filtered_columns.append(column)
            else:
                for parent_column in column._meta.call_chain:
                    if parent_column._meta.table == self.__class__:
                        filtered_columns.append(parent_column)
                        break

        alias_names = {
            column._meta.name: column._alias for column in filtered_columns
        }

        output = {}
        for column in filtered_columns if columns else self._meta.columns:
            value = getattr(self, column._meta.name)
            if isinstance(value, Table):
                value = value.to_dict(*columns)

            output[alias_names.get(column._meta.name) or column._meta.name] = (
                value
            )
        return output

    def __setitem__(self, key: str, value: Any):
        setattr(self, key, value)

    def __getitem__(self, key: str):
        return getattr(self, key)

    ###########################################################################

    @classmethod
    def _get_related_readable(cls, column: ForeignKey) -> Readable:
        """
        Used for getting a readable from a foreign key.
        """
        readable: Readable = (
            column._foreign_key_meta.resolved_references.get_readable()
        )

        output_columns = []

        for readable_column in readable.columns:
            output_column = column
            for fk in readable_column._meta.call_chain:
                output_column = getattr(output_column, fk._meta.name)
            output_column = getattr(output_column, readable_column._meta.name)
            output_columns.append(output_column)

        output_name = f"{column._meta.name}_readable"

        return Readable(
            template=readable.template,
            columns=output_columns,
            output_name=output_name,
        )

    @classmethod
    def get_readable(cls) -> Readable:
        """
        Creates a readable representation of the row.
        """
        return Readable(template="%s", columns=[cls._meta.primary_key])

    ###########################################################################

    @property
    def querystring(self) -> QueryString:
        """
        Used when inserting rows.
        """
        args = [
            convert_to_sql_value(value=self[column._meta.name], column=column)
            for column in self._meta.columns
        ]

        # If unquoted, dump it straight into the query.
        query = ",".join(["{}" for _ in args])
        return QueryString(f"({query})", *args)

    def __str__(self) -> str:
        return self.querystring.__str__()

    def __repr__(self) -> str:
        pk = (
            None
            if not self._exists_in_db
            else getattr(self, self._meta.primary_key._meta.name, None)
        )
        return f"<{self.__class__.__name__}: {pk}>"

    ###########################################################################
    # Classmethods

    @classmethod
    def all_related(
        cls, exclude: Optional[list[Union[str, ForeignKey]]] = None
    ) -> list[ForeignKey]:
        """
        Used in conjunction with ``objects`` queries. Just as we can use
        ``all_related`` on a ``ForeignKey``, you can also use it for the table
        at the root of the query, which will return each related row as a
        nested object. For example:

        .. code-block:: python

            concert = await Concert.objects(
                Concert.all_related()
            )

            >>> concert.band_1
            <Band: 1>
            >>> concert.band_2
            <Band: 2>
            >>> concert.venue
            <Venue: 1>

        This is mostly useful when the table has a lot of foreign keys, and
        typing them out by hand would be tedious. It's equivalent to:

        .. code-block:: python

            concert = await Concert.objects(
                Concert.venue,
                Concert.band_1,
                Concert.band_2
            )

        :param exclude:
            You can request all columns, except these.

        """
        if exclude is None:
            exclude = []
        excluded_column_names = [
            i._meta.name if isinstance(i, ForeignKey) else i for i in exclude
        ]

        return [
            i
            for i in cls._meta.foreign_key_columns
            if i._meta.name not in excluded_column_names
        ]

    @classmethod
    def all_columns(
        cls, exclude: Optional[Sequence[Union[str, Column]]] = None
    ) -> list[Column]:
        """
        Used in conjunction with ``select`` queries. Just as we can use
        ``all_columns`` to retrieve all of the columns from a related table,
        we can also use it at the root of our query to get all of the columns
        for the root table. For example:

        .. code-block:: python

            await Band.select(
                Band.all_columns(),
                Band.manager.all_columns()
            )

        This is mostly useful when the table has a lot of columns, and typing
        them out by hand would be tedious.

        :param exclude:
            You can request all columns, except these.

        """
        if exclude is None:
            exclude = []
        excluded_column_names = [
            i._meta.name if isinstance(i, Column) else i for i in exclude
        ]

        return [
            i
            for i in cls._meta.columns
            if i._meta.name not in excluded_column_names
        ]

    @classmethod
    def ref(cls, column_name: str) -> Column:
        """
        Used to get a copy of a column from a table referenced by a
        ``ForeignKey`` column. It's unlikely an end user of this library will
        ever need to do this, but other libraries built on top of Piccolo may
        need this functionality.

        .. code-block:: python

            Band.ref('manager.name')

        """
        local_column_name, reference_column_name = column_name.split(".")

        local_column = cls._meta.get_column_by_name(local_column_name)

        if not isinstance(local_column, ForeignKey):
            raise ValueError(f"{local_column_name} isn't a ForeignKey")

        referenced_table = local_column._foreign_key_meta.resolved_references
        reference_column = referenced_table._meta.get_column_by_name(
            reference_column_name
        )

        _reference_column = reference_column.copy()
        _reference_column._meta.name = (
            f"{local_column_name}.{reference_column_name}"
        )
        return _reference_column

    @classmethod
    def insert(
        cls: type[TableInstance], *rows: TableInstance
    ) -> Insert[TableInstance]:
        """
        Insert rows into the database.

        .. code-block:: python

            await Band.insert(
                Band(name="Pythonistas", popularity=500, manager=1)
            )

        """
        query = Insert(table=cls).returning(cls._meta.primary_key)
        if rows:
            query.add(*rows)
        return query

    @classmethod
    def raw(cls, sql: str, *args: Any) -> Raw:
        """
        Execute raw SQL queries on the underlying engine - use with caution!

        .. code-block:: python

            await Band.raw('select * from band')

        Or passing in parameters:

        .. code-block:: python

            await Band.raw("SELECT * FROM band WHERE name = {}", 'Pythonistas')

        """
        return Raw(table=cls, querystring=QueryString(sql, *args))

    @classmethod
    def _process_column_args(
        cls, *columns: Union[Selectable, str]
    ) -> Sequence[Selectable]:
        """
        Users can specify some column arguments as either Column instances, or
        as strings representing the column name, for convenience.
        Convert any string arguments to column instances.
        """
        return [
            (
                cls._meta.get_column_by_name(column)
                if (isinstance(column, str))
                else column
            )
            for column in columns
        ]

    @classmethod
    def select(
        cls, *columns: Union[Selectable, str], exclude_secrets=False
    ) -> Select:
        """
        Get data in the form of a list of dictionaries, with each dictionary
        representing a row.

        These are all equivalent:

        .. code-block:: python

            await Band.select().columns(Band.name)
            await Band.select(Band.name)
            await Band.select('name')

        :param exclude_secrets:
            If ``True``, any columns with ``secret=True`` are omitted from the
            response. For example, we use this for the password column of
            :class:`BaseUser <piccolo.apps.user.tables.BaseUser>`. Even though
            the passwords are hashed, you still don't want them being passed
            over the network if avoidable.

        """
        _columns = cls._process_column_args(*columns)
        return Select(
            table=cls, columns_list=_columns, exclude_secrets=exclude_secrets
        )

    @classmethod
    def delete(cls, force=False) -> Delete:
        """
        Delete rows from the table.

        .. code-block:: python

            await Band.delete().where(Band.name == 'Pythonistas')

        :param force:
            Unless set to ``True``, deletions aren't allowed without a
            ``where`` clause, to prevent accidental mass deletions.

        """
        return Delete(table=cls, force=force)

    @classmethod
    def create_table(
        cls,
        if_not_exists=False,
        only_default_columns=False,
        auto_create_schema: bool = True,
    ) -> Create:
        """
        Create table, along with all columns.

        .. code-block:: python

            await Band.create_table()

        """
        return Create(
            table=cls,
            if_not_exists=if_not_exists,
            only_default_columns=only_default_columns,
            auto_create_schema=auto_create_schema,
        )

    @classmethod
    def alter(cls) -> Alter:
        """
        Used to modify existing tables and columns.

        .. code-block:: python

            await Band.alter().rename_column(Band.popularity, 'rating')

        """
        return Alter(table=cls)

    @classmethod
    def objects(
        cls: type[TableInstance],
        *prefetch: Union[ForeignKey, list[ForeignKey]],
    ) -> Objects[TableInstance]:
        """
        Returns a list of table instances (each representing a row), which you
        can modify and then call 'save' on, or can delete by calling 'remove'.

        .. code-block:: python

            pythonistas = await Band.objects().where(
                Band.name == 'Pythonistas'
            ).first()

            pythonistas.name = 'Pythonistas Reborn'

            await pythonistas.save()

            # Or to remove it from the database:
            await pythonistas.remove()

        :param prefetch:
            Rather than returning the primary key value of this related table,
            a nested object will be returned for the row on the related table.

            .. code-block:: python

                # Without nested
                band = await Band.objects().first()
                >>> band.manager
                1

                # With nested
                band = await Band.objects(Band.manager).first()
                >>> band.manager
                <Band 1>

        """
        return Objects[TableInstance](table=cls, prefetch=prefetch)

    @classmethod
    def count(
        cls,
        column: Optional[Column] = None,
        distinct: Optional[Sequence[Column]] = None,
    ) -> Count:
        """
        Count the number of matching rows::

            await Band.count().where(Band.popularity > 1000)

        :param column:
            If specified, just count rows where this column isn't null.

        :param distinct:
            Counts the number of distinct values for these columns. For
            example, if we have a concerts table::

                class Concert(Table):
                    band = Varchar()
                    start_date = Date()

            With this data:

            .. table::
                :widths: auto

                ===========  ==========
                band         start_date
                ===========  ==========
                Pythonistas  2023-01-01
                Pythonistas  2023-02-03
                Rustaceans   2023-01-01
                ===========  ==========

            Without the ``distinct`` argument, we get the count of all
            rows::

                >>> await Concert.count()
                3

            To get the number of unique concert dates::

                >>> await Concert.count(distinct=[Concert.start_date])
                2

        """
        return Count(table=cls, column=column, distinct=distinct)

    @classmethod
    def exists(cls) -> Exists:
        """
        Use it to check if a row exists, not if the table exists.

        .. code-block:: python

            await Band.exists().where(Band.name == 'Pythonistas')

        """
        return Exists(table=cls)

    @classmethod
    def table_exists(cls) -> TableExists:
        """
        Check if the table exists in the database.

        .. code-block:: python

            await Band.table_exists()

        """
        return TableExists(table=cls)

    @classmethod
    def update(
        cls,
        values: Optional[dict[Union[Column, str], Any]] = None,
        force: bool = False,
        use_auto_update: bool = True,
        **kwargs,
    ) -> Update:
        """
        Update rows.

        All of the following work, though the first is preferable:

        .. code-block:: python

            await Band.update(
                {Band.name: "Spamalot"}
            ).where(
                Band.name == "Pythonistas"
            )

            await Band.update(
                {"name": "Spamalot"}
            ).where(
                Band.name == "Pythonistas"
            )

            await Band.update(
                name="Spamalot"
            ).where(
                Band.name == "Pythonistas"
            )

        :param force:
            Unless set to ``True``, updates aren't allowed without a
            ``where`` clause, to prevent accidental mass overriding of data.

        :param use_auto_update:
            Whether to use the ``auto_update`` values on any columns. See
            the ``auto_update`` argument on
            :class:`Column <piccolo.columns.base.Column>` for more information.

        """
        if values is None:
            values = {}
        values = dict(values, **kwargs)

        if use_auto_update and cls._meta.auto_update_columns:
            values.update(cls._meta.get_auto_update_values())  # type: ignore

        return Update(table=cls, force=force).values(values)

    @classmethod
    def indexes(cls) -> Indexes:
        """
        Returns a list of the indexes for this tables.

        .. code-block:: python

            await Band.indexes()

        """
        return Indexes(table=cls)

    @classmethod
    def create_index(
        cls,
        columns: Union[list[Column], list[str]],
        method: IndexMethod = IndexMethod.btree,
        if_not_exists: bool = False,
        name: t.Optional[str] = None,
    ) -> CreateIndex:
        """
        Create a table index. If multiple columns are specified, this refers
        to a multicolumn index, rather than multiple single column indexes.

        .. code-block:: python

            await Band.create_index([Band.name])

        """
        return CreateIndex(
            table=cls,
            columns=columns,
            method=method,
            if_not_exists=if_not_exists,
            name=name,
        )

    @classmethod
    def drop_index(
        cls,
        columns: Union[list[Column], list[str]],
        if_exists: bool = True,
        name: t.Optional[str] = None,
    ) -> DropIndex:
        """
        Drop a table index. If multiple columns are specified, this refers
        to a multicolumn index, rather than multiple single column indexes.

        .. code-block:: python

            await Band.drop_index([Band.name])

        """
        return DropIndex(
            table=cls,
            columns=columns,
            if_exists=if_exists,
            name=name,
        )

    ###########################################################################

    @classmethod
    def _get_index_name(cls, column_names: list[str]) -> str:
        """
        Generates an index name from the table name and column names.
        """
        return "_".join([cls._meta.tablename] + column_names)

    ###########################################################################

    @classmethod
    def _table_str(
        cls, abbreviated=False, excluded_params: Optional[list[str]] = None
    ):
        """
        Returns a basic string representation of the table and its columns.
        Used by the playground.

        :param abbreviated:
            If True, a very high level representation is printed out.
        :param excluded_params:
            Lets us find a middle ground between outputting every kwarg, and
            the abbreviated version with very few kwargs. For example
            `['index_method']`, if we want to show all kwargs but index_method.

        """
        if excluded_params is None:
            excluded_params = []
        spacer = "\n    "
        columns = []
        for col in cls._meta.columns:
            params: list[str] = []
            for key, value in col._meta.params.items():
                if key in excluded_params:
                    continue

                _value: str = ""
                if inspect.isclass(value):
                    _value = value.__name__
                    params.append(f"{key}={_value}")
                else:
                    _value = repr(value)
                    if not abbreviated:
                        params.append(f"{key}={_value}")
            params_string = ", ".join(params)
            columns.append(
                f"{col._meta.name} = {col.__class__.__name__}({params_string})"
            )
        columns_string = spacer.join(columns)
        tablename = repr(cls._meta.tablename)

        parent_class_name = cls.mro()[1].__name__

        class_args = (
            parent_class_name
            if abbreviated
            else f"{parent_class_name}, tablename={tablename}"
        )

        return (
            f"class {cls.__name__}({class_args}):\n" f"    {columns_string}\n"
        )


def create_table_class(
    class_name: str,
    bases: tuple[type] = (Table,),
    class_kwargs: dict[str, Any] = {},
    class_members: dict[str, Any] = {},
) -> type[Table]:
    """
    Used to dynamically create ``Table``subclasses at runtime. Most users
    will not require this. It's mostly used internally for Piccolo's
    migrations.

    :param class_name:
        For example `'MyTable'`.
    :param bases:
        A tuple of parent classes - usually just `(Table,)`.
    :param class_kwargs:
        For example, `{'tablename': 'my_custom_tablename'}`.
    :param class_members:
        For example, `{'my_column': Varchar()}`.

    """
    return cast(
        type[Table],
        types.new_class(
            name=class_name,
            bases=bases,
            kwds=class_kwargs,
            exec_body=lambda namespace: namespace.update(class_members),
        ),
    )


###############################################################################
# Quickly create or drop database tables from Piccolo `Table` classes.


async def create_db_tables(
    *tables: type[Table], if_not_exists: bool = False
) -> None:
    """
    Creates the database table for each ``Table`` class passed in. The tables
    are created in the correct order, based on their foreign keys.

    :param tables:
        The tables to create in the database.
    :param if_not_exists:
        No errors will be raised if any of the tables already exist in the
        database.

    """
    if tables:
        engine = tables[0]._meta.db
    else:
        return

    sorted_table_classes = sort_table_classes(list(tables))

    atomic = engine.atomic()
    atomic.add(
        *[
            table.create_table(if_not_exists=if_not_exists)
            for table in sorted_table_classes
        ]
    )
    await atomic.run()


def create_db_tables_sync(
    *tables: type[Table], if_not_exists: bool = False
) -> None:
    """
    A sync wrapper around :func:`create_db_tables`.
    """
    run_sync(create_db_tables(*tables, if_not_exists=if_not_exists))


def create_tables(*tables: type[Table], if_not_exists: bool = False) -> None:
    """
    This original implementation has been replaced, because it was synchronous,
    and felt at odds with the rest of the Piccolo codebase which is async
    first.

    Instead, use create_db_tables for asynchronous code, or
    create_db_tables_sync for synchronous code
    """
    colored_warning(
        "`create_tables` is deprecated and will be removed in v1 of Piccolo. "
        "Use `await create_db_tables(...)` or `create_db_tables_sync(...)` "
        "instead.",
        category=DeprecationWarning,
    )

    return create_db_tables_sync(*tables, if_not_exists=if_not_exists)


async def drop_db_tables(*tables: type[Table]) -> None:
    """
    Drops the database table for each ``Table`` class passed in. The tables
    are dropped in the correct order, based on their foreign keys.

    :param tables:
        The tables to delete from the database.

    """
    if tables:
        engine = tables[0]._meta.db
    else:
        return

    if engine.engine_type == "sqlite":
        # SQLite doesn't support CASCADE, so we have to drop them in the
        # correct order.
        sorted_table_classes = reversed(sort_table_classes(list(tables)))
        ddl_statements = [
            Alter(table=table).drop_table(if_exists=True)
            for table in sorted_table_classes
        ]
    else:
        ddl_statements = [
            table.alter().drop_table(cascade=True, if_exists=True)
            for table in tables
        ]

    atomic = engine.atomic()
    atomic.add(*ddl_statements)
    await atomic.run()


def drop_db_tables_sync(*tables: type[Table]) -> None:
    """
    A sync wrapper around :func:`drop_db_tables`.
    """
    run_sync(drop_db_tables(*tables))


def drop_tables(*tables: type[Table]) -> None:
    """
    This original implementation has been replaced, because it was synchronous,
    and felt at odds with the rest of the Piccolo codebase which is async
    first.

    Instead, use drop_db_tables for asynchronous code, or
    drop_db_tables_sync for synchronous code
    """
    colored_warning(
        "`drop_tables` is deprecated and will be removed in v1 of Piccolo. "
        "Use `await drop_db_tables(...)` or `drop_db_tables_sync(...)` "
        "instead.",
        category=DeprecationWarning,
    )

    return drop_db_tables_sync(*tables)


###############################################################################


def sort_table_classes(
    table_classes: list[type[Table]],
) -> list[type[Table]]:
    """
    Sort the table classes based on their foreign keys, so they can be created
    in the correct order.
    """
    table_class_dict = {
        table_class._meta.tablename: table_class
        for table_class in table_classes
    }

    graph = _get_graph(table_classes)

    sorter = TopologicalSorter(graph)
    ordered_tablenames = tuple(sorter.static_order())

    output: list[type[Table]] = []
    for tablename in ordered_tablenames:
        table_class = table_class_dict.get(tablename)
        if table_class is not None:
            output.append(table_class)

    return output


def _get_graph(
    table_classes: list[type[Table]],
    iterations: int = 0,
    max_iterations: int = 5,
) -> dict[str, set[str]]:
    """
    Analyses the tables based on their foreign keys, and returns a data
    structure like:

    .. code-block:: python

        {'band': {'manager'}, 'concert': {'band', 'venue'}, 'manager': set()}

    The keys are tablenames, and the values are tablenames directly connected
    to it via a foreign key.

    """
    output: dict[str, set[str]] = {}

    if iterations >= max_iterations:
        return output

    for table_class in table_classes:
        dependents: set[str] = set()
        for fk in table_class._meta.foreign_key_columns:
            referenced_table = fk._foreign_key_meta.resolved_references

            if referenced_table._meta.tablename == table_class._meta.tablename:
                # Most like a recursive link (using ForeignKey('self')).
                continue

            dependents.add(referenced_table._meta.tablename)

            # We also recursively check the related tables to get a fuller
            # picture of the schema and relationships.
            if referenced_table._meta.tablename not in output:
                output.update(
                    _get_graph(
                        [referenced_table],
                        iterations=iterations + 1,
                    )
                )

        output[table_class._meta.tablename] = dependents

    return output<|MERGE_RESOLUTION|>--- conflicted
+++ resolved
@@ -84,26 +84,15 @@
     email_columns: list[Email] = field(default_factory=list)
     foreign_key_columns: list[ForeignKey] = field(default_factory=list)
     primary_key: Column = field(default_factory=Column)
-<<<<<<< HEAD
-    json_columns: t.List[t.Union[JSON, JSONB]] = field(default_factory=list)
-    secret_columns: t.List[Secret] = field(default_factory=list)
-    composite_indexes: t.List[Composite] = field(default_factory=list)
-    auto_update_columns: t.List[Column] = field(default_factory=list)
-    tags: t.List[str] = field(default_factory=list)
-    help_text: t.Optional[str] = None
-    _db: t.Optional[Engine] = None
-    m2m_relationships: t.List[M2M] = field(default_factory=list)
-    schema: t.Optional[str] = None
-=======
     json_columns: list[Union[JSON, JSONB]] = field(default_factory=list)
     secret_columns: list[Secret] = field(default_factory=list)
+    composite_indexes: list[Composite] = field(default_factory=list)
     auto_update_columns: list[Column] = field(default_factory=list)
     tags: list[str] = field(default_factory=list)
     help_text: Optional[str] = None
     _db: Optional[Engine] = None
     m2m_relationships: list[M2M] = field(default_factory=list)
     schema: Optional[str] = None
->>>>>>> 73651e0e
 
     # Records reverse foreign key relationships - i.e. when the current table
     # is the target of a foreign key. Used by external libraries such as
@@ -187,7 +176,6 @@
 
         return column_object
 
-<<<<<<< HEAD
     def get_composite_index_by_name(self, name: str) -> Composite:
         """
         Returns a composite index which matches the given name.
@@ -199,10 +187,7 @@
             f"No matching composite index found with name == {name}"
         )
 
-    def get_auto_update_values(self) -> t.Dict[Column, t.Any]:
-=======
     def get_auto_update_values(self) -> dict[Column, Any]:
->>>>>>> 73651e0e
         """
         If columns have ``auto_update`` defined, then we retrieve these values.
         """
@@ -297,20 +282,6 @@
         if tablename in PROTECTED_TABLENAMES:
             warnings.warn(TABLENAME_WARNING.format(tablename=tablename))
 
-<<<<<<< HEAD
-        columns: t.List[Column] = []
-        default_columns: t.List[Column] = []
-        non_default_columns: t.List[Column] = []
-        array_columns: t.List[Array] = []
-        foreign_key_columns: t.List[ForeignKey] = []
-        secret_columns: t.List[Secret] = []
-        json_columns: t.List[t.Union[JSON, JSONB]] = []
-        email_columns: t.List[Email] = []
-        auto_update_columns: t.List[Column] = []
-        primary_key: t.Optional[Column] = None
-        m2m_relationships: t.List[M2M] = []
-        composite_indexes: t.List[Composite] = []
-=======
         columns: list[Column] = []
         default_columns: list[Column] = []
         non_default_columns: list[Column] = []
@@ -322,7 +293,7 @@
         auto_update_columns: list[Column] = []
         primary_key: Optional[Column] = None
         m2m_relationships: list[M2M] = []
->>>>>>> 73651e0e
+        composite_indexes: list[Composite] = []
 
         attribute_names = itertools.chain(
             *[i.__dict__.keys() for i in reversed(cls.__mro__)]
