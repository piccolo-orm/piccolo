from __future__ import annotations

import inspect
import itertools
import types
import typing as t
from dataclasses import dataclass, field

from piccolo.columns import Column
from piccolo.columns.column_types import (
    JSON,
    JSONB,
    Array,
    Email,
    ForeignKey,
    Secret,
    Serial,
)
from piccolo.columns.defaults.base import Default
from piccolo.columns.indexes import IndexMethod
from piccolo.columns.m2m import (
    M2M,
    M2MAddRelated,
    M2MGetRelated,
    M2MRemoveRelated,
)
from piccolo.columns.readable import Readable
from piccolo.columns.reference import LAZY_COLUMN_REFERENCES
from piccolo.custom_types import TableInstance
from piccolo.engine import Engine, engine_finder
from piccolo.query import (
    Alter,
    Count,
    Create,
    Delete,
    DropIndex,
    Exists,
    Insert,
    Objects,
    Raw,
    Select,
    TableExists,
    Update,
)
from piccolo.query.methods.create_index import CreateIndex
from piccolo.query.methods.indexes import Indexes
from piccolo.query.methods.refresh import Refresh
from piccolo.querystring import QueryString, Unquoted
from piccolo.utils import _camel_to_snake
from piccolo.utils.graphlib import TopologicalSorter
from piccolo.utils.sql_values import convert_to_sql_value
from piccolo.utils.sync import run_sync
from piccolo.utils.warnings import colored_warning

if t.TYPE_CHECKING:  # pragma: no cover
    from piccolo.columns import Selectable

PROTECTED_TABLENAMES = ("user",)


TABLE_REGISTRY: t.List[t.Type[Table]] = []


@dataclass
class TableMeta:
    """
    This is used to store info about the table.
    """

    tablename: str = ""
    columns: t.List[Column] = field(default_factory=list)
    default_columns: t.List[Column] = field(default_factory=list)
    non_default_columns: t.List[Column] = field(default_factory=list)
    email_columns: t.List[Email] = field(default_factory=list)
    foreign_key_columns: t.List[ForeignKey] = field(default_factory=list)
    primary_key: Column = field(default_factory=Column)
    json_columns: t.List[t.Union[JSON, JSONB]] = field(default_factory=list)
    secret_columns: t.List[Secret] = field(default_factory=list)
    tags: t.List[str] = field(default_factory=list)
    help_text: t.Optional[str] = None
    _db: t.Optional[Engine] = None
    m2m_relationships: t.List[M2M] = field(default_factory=list)

    # Records reverse foreign key relationships - i.e. when the current table
    # is the target of a foreign key. Used by external libraries such as
    # Piccolo API.
    _foreign_key_references: t.List[ForeignKey] = field(default_factory=list)

    @property
    def foreign_key_references(self) -> t.List[ForeignKey]:
        foreign_keys: t.List[ForeignKey] = list(self._foreign_key_references)
        lazy_column_references = LAZY_COLUMN_REFERENCES.for_tablename(
            tablename=self.tablename
        )
        foreign_keys.extend(lazy_column_references)

        return foreign_keys

    @property
    def db(self) -> Engine:
        if not self._db:
            db = engine_finder()
            if not db:
                raise Exception("Unable to find the engine")
            self._db = db

        return self._db

    @db.setter
    def db(self, value: Engine):
        self._db = value

    def refresh_db(self):
        self.db = engine_finder()

    def get_column_by_name(self, name: str) -> Column:
        """
        Returns a column which matches the given name. It will try and follow
        foreign keys too, for example if the name is 'foo.bar', where foo is
        a foreign key, and bar is a column on the referenced table.
        """
        components = name.split(".")
        column_name = components[0]
        column = [i for i in self.columns if i._meta.name == column_name]
        if len(column) != 1:
            raise ValueError(f"No matching column found with name == {name}")
        column_object = column[0]

        if len(components) > 1:
            for reference_name in components[1:]:
                try:
                    column_object = getattr(column_object, reference_name)
                except AttributeError as e:
                    raise ValueError(
                        f"Unable to find column - {reference_name}"
                    ) from e

        return column_object


class TableMetaclass(type):
    def __str__(cls):
        return cls._table_str()

    def __repr__(cls):
        """
        We override this, because by default Python will output something
        like::

            >>> repr(MyTable)
            <class 'my_app.tables.MyTable'>

        It's a very common pattern in Piccolo and its sister libraries to
        have ``Table`` class types as default values::

            # `SessionsBase` is a `Table` subclass:
            def session_auth(
                session_table: t.Type[SessionsBase] = SessionsBase
            ):
                ...

        This looks terrible in Sphinx's autodoc output, as Python's default
        repr contains angled brackets, which breaks the HTML output. So we just
        output the name instead. The user can still easily find which module a
        ``Table`` subclass belongs to by using ``MyTable.__module__``.

        """
        return cls.__name__


class Table(metaclass=TableMetaclass):
    """
    The class represents a database table. An instance represents a row.
    """

    # These are just placeholder values, so type inference isn't confused - the
    # actual values are set in __init_subclass__.
    _meta = TableMeta()

    def __init_subclass__(
        cls,
        tablename: t.Optional[str] = None,
        db: t.Optional[Engine] = None,
        tags: t.List[str] = None,
        help_text: t.Optional[str] = None,
    ):  # sourcery no-metrics
        """
        Automatically populate the _meta, which includes the tablename, and
        columns.

        :param tablename:
            Specify a custom tablename. By default the classname is converted
            to snakecase.
        :param db:
            Manually specify an engine to use for connecting to the database.
            Useful when writing simple scripts. If not set, the engine is
            imported from piccolo_conf.py using ``engine_finder``.
        :param tags:
            Used for filtering, for example by ``table_finder``.
        :param help_text:
            A user friendly description of what the table is used for. It isn't
            used in the database, but will be used by tools such a Piccolo
            Admin for tooltips.

        """
        if tags is None:
            tags = []
        tablename = tablename or _camel_to_snake(cls.__name__)

        if tablename in PROTECTED_TABLENAMES:
            raise ValueError(
                f"{tablename} is a protected name, please give your table a "
                "different name."
            )

        columns: t.List[Column] = []
        default_columns: t.List[Column] = []
        non_default_columns: t.List[Column] = []
        foreign_key_columns: t.List[ForeignKey] = []
        secret_columns: t.List[Secret] = []
        json_columns: t.List[t.Union[JSON, JSONB]] = []
        email_columns: t.List[Email] = []
        primary_key: t.Optional[Column] = None
        m2m_relationships: t.List[M2M] = []

        attribute_names = itertools.chain(
            *[i.__dict__.keys() for i in reversed(cls.__mro__)]
        )
        unique_attribute_names = list(dict.fromkeys(attribute_names))

        for attribute_name in unique_attribute_names:
            if attribute_name.startswith("_"):
                continue

            attribute = getattr(cls, attribute_name)
            if isinstance(attribute, Column):
                # We have to copy, then override the existing column
                # definition, in case this column is inheritted from a mixin.
                # Otherwise, when we set attributes on that column, it will
                # effect all other users of that mixin.
                column = attribute.copy()
                setattr(cls, attribute_name, column)

                if column._meta.primary_key:
                    primary_key = column

                non_default_columns.append(column)
                columns.append(column)

                column._meta._name = attribute_name
                column._meta._table = cls

                if isinstance(column, Array):
                    column.base_column._meta._table = cls

                if isinstance(column, Email):
                    email_columns.append(column)

                if isinstance(column, Secret):
                    secret_columns.append(column)

                if isinstance(column, ForeignKey):
                    foreign_key_columns.append(column)

                if isinstance(column, (JSON, JSONB)):
                    json_columns.append(column)

            if isinstance(attribute, M2M):
                attribute._meta._name = attribute_name
                attribute._meta._table = cls
                m2m_relationships.append(attribute)

        if not primary_key:
            primary_key = cls._create_serial_primary_key()
            setattr(cls, "id", primary_key)

            columns.insert(0, primary_key)  # PK should be added first
            default_columns.append(primary_key)

        cls._meta = TableMeta(
            tablename=tablename,
            columns=columns,
            default_columns=default_columns,
            non_default_columns=non_default_columns,
            email_columns=email_columns,
            primary_key=primary_key,
            foreign_key_columns=foreign_key_columns,
            json_columns=json_columns,
            secret_columns=secret_columns,
            tags=tags,
            help_text=help_text,
            _db=db,
            m2m_relationships=m2m_relationships,
        )

        for foreign_key_column in foreign_key_columns:
            # ForeignKey columns require additional setup based on their
            # parent Table.
            foreign_key_setup_response = foreign_key_column._setup(
                table_class=cls
            )
            if foreign_key_setup_response.is_lazy:
                LAZY_COLUMN_REFERENCES.foreign_key_columns.append(
                    foreign_key_column
                )

        TABLE_REGISTRY.append(cls)

    def __init__(
        self,
        _data: t.Dict[Column, t.Any] = None,
        _ignore_missing: bool = False,
        _exists_in_db: bool = False,
        **kwargs,
    ):
        """
        The constructor can be used to assign column values.

        .. note::
            The ``_data``, ``_ignore_missing``, and ``_exists_in_db``
            arguments are prefixed with an underscore to help prevent a clash
            with a column name which might be passed in via kwargs.

        :param _data:
            There's two ways of passing in the data for each column. Firstly,
            you can use kwargs::

                Band(name="Pythonistas")

            Secondly, you can pass in a dictionary which maps column classes to
            values::

                Band({Band.name: 'Pythonistas'})

<<<<<<< HEAD
        :param _data:
            There's two ways of passing in the data for each column. Firstly,
            you can use kwargs::

                Band(name="Pythonistas")

            Secondly, you can pass in a dictionary which maps column classes to
            values::

                Band({Band.name: 'Pythonistas'})

=======
>>>>>>> 0b9a86b3
            The advantage of this second approach is it's more strongly typed,
            and linters such as flake8 or MyPy will more easily detect typos.

        :param _ignore_missing:
            If ``False`` a ``ValueError`` will be raised if any column values
            haven't been provided.
        :param _exists_in_db:
            Used internally to track whether this row exists in the database.

        """
        _data = _data or {}

        self._exists_in_db = _exists_in_db
<<<<<<< HEAD

        # This is used by get_or_create to indicate to the user whether it
        # was an existing row or not.
        self._was_created: t.Optional[bool] = None
=======
>>>>>>> 0b9a86b3

        for column in self._meta.columns:
            value = _data.get(column, ...)

            if kwargs:
                if value is ...:
                    value = kwargs.pop(column._meta.name, ...)

                if value is ...:
                    value = kwargs.pop(
                        t.cast(str, column._meta.db_column_name), ...
                    )

            if value is ...:
                value = column.get_default_value()

                if isinstance(value, Default):
                    value = value.python()

                if (
                    (value is None)
                    and (not column._meta.null)
                    and not _ignore_missing
                ):
                    raise ValueError(f"{column._meta.name} wasn't provided")

            self[column._meta.name] = value

        unrecognized = kwargs.keys()
        if unrecognized:
            unrecognised_list = list(unrecognized)
            raise ValueError(f"Unrecognized columns - {unrecognised_list}")

    @classmethod
    def _create_serial_primary_key(cls) -> Serial:
        pk = Serial(index=False, primary_key=True, db_column_name="id")
        pk._meta._name = "id"
        pk._meta._table = cls

        return pk

    @classmethod
    def from_dict(cls, data: t.Dict[str, t.Any]) -> Table:
        """
        Used when loading fixtures. It can be overriden by subclasses in case
        they have specific logic / validation which needs running when loading
        fixtures.
        """
        return cls(**data)

    ###########################################################################

    def save(
        self, columns: t.Optional[t.Sequence[t.Union[Column, str]]] = None
    ) -> t.Union[Insert, Update]:
        """
        A proxy to an insert or update query.

        :param columns:
            Only the specified columns will be synced back to the database
            when doing an update. For example:

            .. code-block:: python

                band = await Band.objects().first()
                band.popularity = 2000
                await band.save(columns=[Band.popularity])

            If ``columns=None`` (the default) then all columns will be synced
            back to the database.

        """
        cls = self.__class__

        if not self._exists_in_db:
            return cls.insert(self).returning(cls._meta.primary_key)

        # Pre-existing row - update
        if columns is None:
            column_instances = [
                i for i in cls._meta.columns if not i._meta.primary_key
            ]
        else:
            column_instances = [
                self._meta.get_column_by_name(i) if isinstance(i, str) else i
                for i in columns
            ]

        values: t.Dict[Column, t.Any] = {
            i: getattr(self, i._meta.name, None) for i in column_instances
        }

        return (
            cls.update()
            .values(values)  # type: ignore
            .where(
                cls._meta.primary_key
                == getattr(self, self._meta.primary_key._meta.name)
            )
        )

    def remove(self) -> Delete:
        """
        A proxy to a delete query.
        """
        primary_key_value = getattr(self, self._meta.primary_key._meta.name)

        if not primary_key_value:
            raise ValueError("Can only delete pre-existing rows with a PK.")

        setattr(self, self._meta.primary_key._meta.name, None)

        return self.__class__.delete().where(
            self.__class__._meta.primary_key == primary_key_value
        )

    def refresh(
        self, columns: t.Optional[t.Sequence[Column]] = None
    ) -> Refresh:
        """
        Used to fetch the latest data for this instance from the database.
        Modifies the instance in place, but also returns it as a convenience.

        :param columns:
            If you only want to refresh certain columns, specify them here.
            Otherwise all columns are refreshed.

        Example usage::

            # Get an instance from the database.
            instance = await Band.objects.first()

            # Later on we can refresh this instance with the latest data
            # from the database, in case it has gotten stale.
            await instance.refresh()

            # Alternatively, running it synchronously:
            instance.refresh().run_sync()

        """
        return Refresh(instance=self, columns=columns)

    def get_related(self, foreign_key: t.Union[ForeignKey, str]) -> Objects:
        """
        Used to fetch a ``Table`` instance, for the target of a foreign key.

        .. code-block:: python

            band = await Band.objects().first()
            manager = await band.get_related(Band.manager)
            >>> print(manager.name)
            'Guido'

        It can only follow foreign keys one level currently.
        i.e. ``Band.manager``, but not ``Band.manager.x.y.z``.

        """
        if isinstance(foreign_key, str):
            column = self._meta.get_column_by_name(foreign_key)
            if isinstance(column, ForeignKey):
                foreign_key = column

        if not isinstance(foreign_key, ForeignKey):
            raise ValueError(
                "foreign_key isn't a ForeignKey instance,  or the name of a "
                "ForeignKey column."
            )

        column_name = foreign_key._meta.name

        references: t.Type[
            Table
        ] = foreign_key._foreign_key_meta.resolved_references

        return (
            references.objects()
            .where(
                references._meta.get_column_by_name(
                    self._meta.primary_key._meta.name
                )
                == getattr(self, column_name)
            )
            .first()
        )

    def get_m2m(self, m2m: M2M) -> M2MGetRelated:
        """
        Get all matching rows via the join table.

        .. code-block:: python

            >>> band = await Band.objects().get(Band.name == "Pythonistas")
            >>> await band.get_m2m(Band.genres)
            [<Genre: 1>, <Genre: 2>]

        """
        return M2MGetRelated(row=self, m2m=m2m)

    def add_m2m(
        self,
        *rows: Table,
        m2m: M2M,
        extra_column_values: t.Dict[t.Union[Column, str], t.Any] = {},
    ) -> M2MAddRelated:
        """
        Save the row if it doesn't already exist in the database, and insert
        an entry into the joining table.

        .. code-block:: python

            >>> band = await Band.objects().get(Band.name == "Pythonistas")
            >>> await band.add_m2m(
            ...     Genre(name="Punk rock"),
            ...     m2m=Band.genres
            ... )
            [{'id': 1}]

        :param extra_column_values:
            If the joining table has additional columns besides the two
            required foreign keys, you can specify the values for those
            additional columns. For example, if this is our joining table:

            .. code-block:: python

                class GenreToBand(Table):
                    band = ForeignKey(Band)
                    genre = ForeignKey(Genre)
                    reason = Text()

            We can provide the ``reason`` value:

            .. code-block:: python

                await band.add_m2m(
                    Genre(name="Punk rock"),
                    m2m=Band.genres,
                    extra_column_values={
                        "reason": "Their second album was very punk."
                    }
                )

        """
        return M2MAddRelated(
            target_row=self,
            rows=rows,
            m2m=m2m,
            extra_column_values=extra_column_values,
        )

    def remove_m2m(self, *rows: Table, m2m: M2M) -> M2MRemoveRelated:
        """
        Remove the rows from the joining table.

        .. code-block:: python

            >>> band = await Band.objects().get(Band.name == "Pythonistas")
            >>> genre = await Genre.objects().get(Genre.name == "Rock")
            >>> await band.remove_m2m(
            ...     genre,
            ...     m2m=Band.genres
            ... )

        """
        return M2MRemoveRelated(
            target_row=self,
            rows=rows,
            m2m=m2m,
        )

    def to_dict(self, *columns: Column) -> t.Dict[str, t.Any]:
        """
        A convenience method which returns a dictionary, mapping column names
        to values for this table instance.

        .. code-block:: python

            instance = await Manager.objects().get(
                Manager.name == 'Guido'
            )

            >>> instance.to_dict()
            {'id': 1, 'name': 'Guido'}

        If the columns argument is provided, only those columns are included in
        the output. It also works with column aliases.

        .. code-block:: python

            >>> instance.to_dict(Manager.id, Manager.name.as_alias('title'))
            {'id': 1, 'title': 'Guido'}

        """
        # Make sure we're only looking at columns for the current table. If
        # someone passes in a column for a sub table (for example
        # `Band.manager.name`), we need to add `Band.manager` so the nested
        # value appears in the output.
        filtered_columns = []
        for column in columns:
            if column._meta.table == self.__class__:
                filtered_columns.append(column)
            else:
                for parent_column in column._meta.call_chain:
                    if parent_column._meta.table == self.__class__:
                        filtered_columns.append(parent_column)
                        break

        alias_names = {
            column._meta.name: column._alias for column in filtered_columns
        }

        output = {}
        for column in filtered_columns if columns else self._meta.columns:
            value = getattr(self, column._meta.name)
            if isinstance(value, Table):
                value = value.to_dict(*columns)

            output[
                alias_names.get(column._meta.name) or column._meta.name
            ] = value
        return output

    def __setitem__(self, key: str, value: t.Any):
        setattr(self, key, value)

    def __getitem__(self, key: str):
        return getattr(self, key)

    ###########################################################################

    @classmethod
    def _get_related_readable(cls, column: ForeignKey) -> Readable:
        """
        Used for getting a readable from a foreign key.
        """
        readable: Readable = (
            column._foreign_key_meta.resolved_references.get_readable()
        )

        output_columns = []

        for readable_column in readable.columns:
            output_column = column
            for fk in readable_column._meta.call_chain:
                output_column = getattr(output_column, fk._meta.name)
            output_column = getattr(output_column, readable_column._meta.name)
            output_columns.append(output_column)

        output_name = f"{column._meta.name}_readable"

        return Readable(
            template=readable.template,
            columns=output_columns,
            output_name=output_name,
        )

    @classmethod
    def get_readable(cls) -> Readable:
        """
        Creates a readable representation of the row.
        """
        return Readable(template="%s", columns=[cls._meta.primary_key])

    ###########################################################################

    @property
    def querystring(self) -> QueryString:
        """
        Used when inserting rows.
        """
        args_dict = {}
        for col in self._meta.columns:
            column_name = col._meta.name
            value = convert_to_sql_value(value=self[column_name], column=col)
            args_dict[column_name] = value

        def is_unquoted(arg):
            return type(arg) == Unquoted

        # Strip out any args which are unquoted.
        filtered_args = [i for i in args_dict.values() if not is_unquoted(i)]

        # If unquoted, dump it straight into the query.
        query = ",".join(
            [
                args_dict[column._meta.name].value
                if is_unquoted(args_dict[column._meta.name])
                else "{}"
                for column in self._meta.columns
            ]
        )
        return QueryString(f"({query})", *filtered_args)

    def __str__(self) -> str:
        return self.querystring.__str__()

    def __repr__(self) -> str:
        pk = (
            None
            if not self._exists_in_db
            else getattr(self, self._meta.primary_key._meta.name, None)
        )
        return f"<{self.__class__.__name__}: {pk}>"

    ###########################################################################
    # Classmethods

    @classmethod
    def all_related(
        cls, exclude: t.List[t.Union[str, ForeignKey]] = None
    ) -> t.List[Column]:
        """
        Used in conjunction with ``objects`` queries. Just as we can use
        ``all_related`` on a ``ForeignKey``, you can also use it for the table
        at the root of the query, which will return each related row as a
        nested object. For example:

        .. code-block:: python

            concert = await Concert.objects(
                Concert.all_related()
            )

            >>> concert.band_1
            <Band: 1>
            >>> concert.band_2
            <Band: 2>
            >>> concert.venue
            <Venue: 1>

        This is mostly useful when the table has a lot of foreign keys, and
        typing them out by hand would be tedious. It's equivalent to:

        .. code-block:: python

            concert = await Concert.objects(
                Concert.venue,
                Concert.band_1,
                Concert.band_2
            )

        :param exclude:
            You can request all columns, except these.

        """
        if exclude is None:
            exclude = []
        excluded_column_names = [
            i._meta.name if isinstance(i, ForeignKey) else i for i in exclude
        ]

        return [
            i
            for i in cls._meta.foreign_key_columns
            if i._meta.name not in excluded_column_names
        ]

    @classmethod
    def all_columns(
        cls, exclude: t.Sequence[t.Union[str, Column]] = None
    ) -> t.List[Column]:
        """
        Used in conjunction with ``select`` queries. Just as we can use
        ``all_columns`` to retrieve all of the columns from a related table,
        we can also use it at the root of our query to get all of the columns
        for the root table. For example:

        .. code-block:: python

            await Band.select(
                Band.all_columns(),
                Band.manager.all_columns()
            )

        This is mostly useful when the table has a lot of columns, and typing
        them out by hand would be tedious.

        :param exclude:
            You can request all columns, except these.

        """
        if exclude is None:
            exclude = []
        excluded_column_names = [
            i._meta.name if isinstance(i, Column) else i for i in exclude
        ]

        return [
            i
            for i in cls._meta.columns
            if i._meta.name not in excluded_column_names
        ]

    @classmethod
    def ref(cls, column_name: str) -> Column:
        """
        Used to get a copy of a column from a table referenced by a
        ``ForeignKey`` column. It's unlikely an end user of this library will
        ever need to do this, but other libraries built on top of Piccolo may
        need this functionality.

        .. code-block:: python

            Band.ref('manager.name')

        """
        local_column_name, reference_column_name = column_name.split(".")

        local_column = cls._meta.get_column_by_name(local_column_name)

        if not isinstance(local_column, ForeignKey):
            raise ValueError(f"{local_column_name} isn't a ForeignKey")

        referenced_table = local_column._foreign_key_meta.resolved_references
        reference_column = referenced_table._meta.get_column_by_name(
            reference_column_name
        )

        _reference_column = reference_column.copy()
        _reference_column._meta.name = (
            f"{local_column_name}.{reference_column_name}"
        )
        return _reference_column

    @classmethod
    def insert(cls, *rows: "Table") -> Insert:
        """
        Insert rows into the database.

        .. code-block:: python

            await Band.insert(
                Band(name="Pythonistas", popularity=500, manager=1)
            )

        """
        query = Insert(table=cls).returning(cls._meta.primary_key)
        if rows:
            query.add(*rows)
        return query

    @classmethod
    def raw(cls, sql: str, *args: t.Any) -> Raw:
        """
        Execute raw SQL queries on the underlying engine - use with caution!

        .. code-block:: python

            await Band.raw('select * from band')

        Or passing in parameters:

        .. code-block:: python

            await Band.raw("select * from band where name = {}", 'Pythonistas')

        """
        return Raw(table=cls, querystring=QueryString(sql, *args))

    @classmethod
    def _process_column_args(
        cls, *columns: t.Union[Selectable, str]
    ) -> t.Sequence[Selectable]:
        """
        Users can specify some column arguments as either Column instances, or
        as strings representing the column name, for convenience.
        Convert any string arguments to column instances.
        """
        return [
            cls._meta.get_column_by_name(column)
            if (isinstance(column, str))
            else column
            for column in columns
        ]

    @classmethod
    def select(
        cls, *columns: t.Union[Selectable, str], exclude_secrets=False
    ) -> Select:
        """
        Get data in the form of a list of dictionaries, with each dictionary
        representing a row.

        These are all equivalent:

        .. code-block:: python

            await Band.select().columns(Band.name)
            await Band.select(Band.name)
            await Band.select('name')

        :param exclude_secrets:
            If ``True``, any columns with ``secret=True`` are omitted from the
            response. For example, we use this for the password column of
            :class:`BaseUser <piccolo.apps.user.tables.BaseUser>`. Even though
            the passwords are hashed, you still don't want them being passed
            over the network if avoidable.

        """
        _columns = cls._process_column_args(*columns)
        return Select(
            table=cls, columns_list=_columns, exclude_secrets=exclude_secrets
        )

    @classmethod
    def delete(cls, force=False) -> Delete:
        """
        Delete rows from the table.

        .. code-block:: python

            await Band.delete().where(Band.name == 'Pythonistas')

        :param force:
            Unless set to ``True``, deletions aren't allowed without a
            ``where`` clause, to prevent accidental mass deletions.

        """
        return Delete(table=cls, force=force)

    @classmethod
    def create_table(
        cls, if_not_exists=False, only_default_columns=False
    ) -> Create:
        """
        Create table, along with all columns.

        .. code-block:: python

            await Band.create_table()

        """
        return Create(
            table=cls,
            if_not_exists=if_not_exists,
            only_default_columns=only_default_columns,
        )

    @classmethod
    def alter(cls) -> Alter:
        """
        Used to modify existing tables and columns.

        .. code-block:: python

            await Band.alter().rename_column(Band.popularity, 'rating')

        """
        return Alter(table=cls)

    @classmethod
    def objects(
        cls: t.Type[TableInstance],
        *prefetch: t.Union[ForeignKey, t.List[ForeignKey]],
    ) -> Objects[TableInstance]:
        """
        Returns a list of table instances (each representing a row), which you
        can modify and then call 'save' on, or can delete by calling 'remove'.

        .. code-block:: python

            pythonistas = await Band.objects().where(
                Band.name == 'Pythonistas'
            ).first()

            pythonistas.name = 'Pythonistas Reborn'

            await pythonistas.save()

            # Or to remove it from the database:
            await pythonistas.remove()

        :param prefetch:
            Rather than returning the primary key value of this related table,
            a nested object will be returned for the row on the related table.

            .. code-block:: python

                # Without nested
                band = await Band.objects().first()
                >>> band.manager
                1

                # With nested
                band = await Band.objects(Band.manager).first()
                >>> band.manager
                <Band 1>

        """
        return Objects[TableInstance](table=cls, prefetch=prefetch)

    @classmethod
    def count(cls) -> Count:
        """
        Count the number of matching rows.

        .. code-block:: python

            await Band.count().where(Band.popularity > 1000)

        """
        return Count(table=cls)

    @classmethod
    def exists(cls) -> Exists:
        """
        Use it to check if a row exists, not if the table exists.

        .. code-block:: python

            await Band.exists().where(Band.name == 'Pythonistas')

        """
        return Exists(table=cls)

    @classmethod
    def table_exists(cls) -> TableExists:
        """
        Check if the table exists in the database.

        .. code-block:: python

            await Band.table_exists()

        """
        return TableExists(table=cls)

    @classmethod
    def update(
        cls,
        values: t.Dict[t.Union[Column, str], t.Any] = None,
        force: bool = False,
        **kwargs,
    ) -> Update:
        """
        Update rows.

        All of the following work, though the first is preferable:

        .. code-block:: python

            await Band.update(
                {Band.name: "Spamalot"}
            ).where(
                Band.name == "Pythonistas"
            )

            await Band.update(
                {"name": "Spamalot"}
            ).where(
                Band.name == "Pythonistas"
            )

            await Band.update(
                name="Spamalot"
            ).where(
                Band.name == "Pythonistas"
            )

        :param force:
            Unless set to ``True``, updates aren't allowed without a
            ``where`` clause, to prevent accidental mass overriding of data.

        """
        if values is None:
            values = {}
        values = dict(values, **kwargs)
        return Update(table=cls, force=force).values(values)

    @classmethod
    def indexes(cls) -> Indexes:
        """
        Returns a list of the indexes for this tables.

        .. code-block:: python

            await Band.indexes()

        """
        return Indexes(table=cls)

    @classmethod
    def create_index(
        cls,
        columns: t.List[t.Union[Column, str]],
        method: IndexMethod = IndexMethod.btree,
        if_not_exists: bool = False,
    ) -> CreateIndex:
        """
        Create a table index. If multiple columns are specified, this refers
        to a multicolumn index, rather than multiple single column indexes.

        .. code-block:: python

            await Band.create_index([Band.name])

        """
        return CreateIndex(
            table=cls,
            columns=columns,
            method=method,
            if_not_exists=if_not_exists,
        )

    @classmethod
    def drop_index(
        cls, columns: t.List[t.Union[Column, str]], if_exists: bool = True
    ) -> DropIndex:
        """
        Drop a table index. If multiple columns are specified, this refers
        to a multicolumn index, rather than multiple single column indexes.

        .. code-block:: python

            await Band.drop_index([Band.name])

        """
        return DropIndex(table=cls, columns=columns, if_exists=if_exists)

    ###########################################################################

    @classmethod
    def _get_index_name(cls, column_names: t.List[str]) -> str:
        """
        Generates an index name from the table name and column names.
        """
        return "_".join([cls._meta.tablename] + column_names)

    ###########################################################################

    @classmethod
    def _table_str(
        cls, abbreviated=False, excluded_params: t.List[str] = None
    ):
        """
        Returns a basic string representation of the table and its columns.
        Used by the playground.

        :param abbreviated:
            If True, a very high level representation is printed out.
        :param excluded_params:
            Lets us find a middle ground between outputting every kwarg, and
            the abbreviated version with very few kwargs. For example
            `['index_method']`, if we want to show all kwargs but index_method.

        """
        if excluded_params is None:
            excluded_params = []
        spacer = "\n    "
        columns = []
        for col in cls._meta.columns:
            params: t.List[str] = []
            for key, value in col._meta.params.items():
                if key in excluded_params:
                    continue

                _value: str = ""
                if inspect.isclass(value):
                    _value = value.__name__
                    params.append(f"{key}={_value}")
                else:
                    _value = repr(value)
                    if not abbreviated:
                        params.append(f"{key}={_value}")
            params_string = ", ".join(params)
            columns.append(
                f"{col._meta.name} = {col.__class__.__name__}({params_string})"
            )
        columns_string = spacer.join(columns)
        tablename = repr(cls._meta.tablename)

        parent_class_name = cls.mro()[1].__name__

        class_args = (
            parent_class_name
            if abbreviated
            else f"{parent_class_name}, tablename={tablename}"
        )

        return (
            f"class {cls.__name__}({class_args}):\n" f"    {columns_string}\n"
        )


def create_table_class(
    class_name: str,
    bases: t.Tuple[t.Type] = (Table,),
    class_kwargs: t.Dict[str, t.Any] = {},
    class_members: t.Dict[str, t.Any] = {},
) -> t.Type[Table]:
    """
    Used to dynamically create ``Table``subclasses at runtime. Most users
    will not require this. It's mostly used internally for Piccolo's
    migrations.

    :param class_name:
        For example `'MyTable'`.
    :param bases:
        A tuple of parent classes - usually just `(Table,)`.
    :param class_kwargs:
        For example, `{'tablename': 'my_custom_tablename'}`.
    :param class_members:
        For example, `{'my_column': Varchar()}`.

    """
    return types.new_class(
        name=class_name,
        bases=bases,
        kwds=class_kwargs,
        exec_body=lambda namespace: namespace.update(class_members),
    )


###############################################################################
# Quickly create or drop database tables from Piccolo `Table` clases.


async def create_db_tables(
    *tables: t.Type[Table], if_not_exists: bool = False
) -> None:
    """
    Creates the database table for each ``Table`` class passed in. The tables
    are created in the correct order, based on their foreign keys.

    :param tables:
        The tables to create in the database.
    :param if_not_exists:
        No errors will be raised if any of the tables already exist in the
        database.

    """
    if tables:
        engine = tables[0]._meta.db
    else:
        return

    sorted_table_classes = sort_table_classes(list(tables))

    atomic = engine.atomic()
    atomic.add(
        *[
            table.create_table(if_not_exists=if_not_exists)
            for table in sorted_table_classes
        ]
    )
    await atomic.run()


def create_db_tables_sync(
    *tables: t.Type[Table], if_not_exists: bool = False
) -> None:
    """
    A sync wrapper around :func:`create_db_tables`.
    """
    run_sync(create_db_tables(*tables, if_not_exists=if_not_exists))


def create_tables(*tables: t.Type[Table], if_not_exists: bool = False) -> None:
    """
    This original implementation has been replaced, because it was synchronous,
    and felt at odds with the rest of the Piccolo codebase which is async
    first.
    """
    colored_warning(
        "`create_tables` is deprecated and will be removed in v1 of Piccolo. "
        "Use `await create_db_tables(...)` or `create_db_tables_sync(...)` "
        "instead.",
        category=DeprecationWarning,
    )

    return create_db_tables_sync(*tables, if_not_exists=if_not_exists)


async def drop_db_tables(*tables: t.Type[Table]) -> None:
    """
    Drops the database table for each ``Table`` class passed in. The tables
    are dropped in the correct order, based on their foreign keys.

    :param tables:
        The tables to delete from the database.

    """
    if tables:
        engine = tables[0]._meta.db
    else:
        return

    if engine.engine_type == "sqlite":
        # SQLite doesn't support CASCADE, so we have to drop them in the
        # correct order.
        sorted_table_classes = reversed(sort_table_classes(list(tables)))
        atomic = engine.atomic()
        atomic.add(
            *[
                Alter(table=table).drop_table(if_exists=True)
                for table in sorted_table_classes
            ]
        )
    else:
        atomic = engine.atomic()
        atomic.add(
            *[
                table.alter().drop_table(cascade=True, if_exists=True)
                for table in tables
            ]
        )

    await atomic.run()


def drop_db_tables_sync(*tables: t.Type[Table]) -> None:
    """
    A sync wrapper around :func:`drop_db_tables`.
    """
    run_sync(drop_db_tables(*tables))


def drop_tables(*tables: t.Type[Table]) -> None:
    """
    This original implementation has been replaced, because it was synchronous,
    and felt at odds with the rest of the Piccolo codebase which is async
    first.
    """
    colored_warning(
        "`drop_tables` is deprecated and will be removed in v1 of Piccolo. "
        "Use `await drop_db_tables(...)` or `drop_db_tables_sync(...)` "
        "instead.",
        category=DeprecationWarning,
    )

    return drop_db_tables_sync(*tables)


###############################################################################


def sort_table_classes(
    table_classes: t.List[t.Type[Table]],
) -> t.List[t.Type[Table]]:
    """
    Sort the table classes based on their foreign keys, so they can be created
    in the correct order.
    """
    table_class_dict = {
        table_class._meta.tablename: table_class
        for table_class in table_classes
    }

    graph = _get_graph(table_classes)

    sorter = TopologicalSorter(graph)
    ordered_tablenames = tuple(sorter.static_order())

    output: t.List[t.Type[Table]] = []
    for tablename in ordered_tablenames:
        table_class = table_class_dict.get(tablename)
        if table_class is not None:
            output.append(table_class)

    return output


def _get_graph(
    table_classes: t.List[t.Type[Table]],
    iterations: int = 0,
    max_iterations: int = 5,
) -> t.Dict[str, t.Set[str]]:
    """
    Analyses the tables based on their foreign keys, and returns a data
    structure like:

    .. code-block:: python

        {'band': {'manager'}, 'concert': {'band', 'venue'}, 'manager': set()}

    The keys are tablenames, and the values are tablenames directly connected
    to it via a foreign key.

    """
    output: t.Dict[str, t.Set[str]] = {}

    if iterations >= max_iterations:
        return output

    for table_class in table_classes:
        dependents: t.Set[str] = set()
        for fk in table_class._meta.foreign_key_columns:
            referenced_table = fk._foreign_key_meta.resolved_references

            if referenced_table._meta.tablename == table_class._meta.tablename:
                # Most like a recursive link (using ForeignKey('self')).
                continue

            dependents.add(referenced_table._meta.tablename)

            # We also recursively check the related tables to get a fuller
            # picture of the schema and relationships.
            output.update(
                _get_graph(
                    [referenced_table],
                    iterations=iterations + 1,
                )
            )

        output[table_class._meta.tablename] = dependents

    return output<|MERGE_RESOLUTION|>--- conflicted
+++ resolved
@@ -332,20 +332,6 @@
 
                 Band({Band.name: 'Pythonistas'})
 
-<<<<<<< HEAD
-        :param _data:
-            There's two ways of passing in the data for each column. Firstly,
-            you can use kwargs::
-
-                Band(name="Pythonistas")
-
-            Secondly, you can pass in a dictionary which maps column classes to
-            values::
-
-                Band({Band.name: 'Pythonistas'})
-
-=======
->>>>>>> 0b9a86b3
             The advantage of this second approach is it's more strongly typed,
             and linters such as flake8 or MyPy will more easily detect typos.
 
@@ -359,13 +345,10 @@
         _data = _data or {}
 
         self._exists_in_db = _exists_in_db
-<<<<<<< HEAD
 
         # This is used by get_or_create to indicate to the user whether it
         # was an existing row or not.
         self._was_created: t.Optional[bool] = None
-=======
->>>>>>> 0b9a86b3
 
         for column in self._meta.columns:
             value = _data.get(column, ...)
