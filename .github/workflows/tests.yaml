name: Test Suite

on:
    push:
        branches: ["master", "v1"]
        paths-ignore:
          - "docs/**"
    pull_request:
        branches: ["master", "v1"]
        paths-ignore:
            - "docs/**"

jobs:
    linters:
        runs-on: ubuntu-latest
        timeout-minutes: 60
        strategy:
            matrix:
                python-version: ["3.9", "3.10", "3.11", "3.12", "3.13"]

        steps:
            - uses: actions/checkout@v3
            - name: Set up Python ${{ matrix.python-version }}
              uses: actions/setup-python@v3
              with:
                  python-version: ${{ matrix.python-version }}
            - name: Install dependencies
              run: |
                  python -m pip install --upgrade pip
                  pip install -r requirements/requirements.txt
                  pip install -r requirements/dev-requirements.txt
                  pip install -r requirements/test-requirements.txt
            - name: Lint
              run: ./scripts/lint.sh

    integration:
        runs-on: ubuntu-latest
        timeout-minutes: 60
        strategy:
            matrix:
                # These tests are slow, so we only run on the latest Python
                # version.
<<<<<<< HEAD
                python-version: ["3.13"]
                postgres-version: [14]
=======
                python-version: ["3.10"]
                postgres-version: [17]
>>>>>>> d1b0bb13
        services:
            postgres:
                image: postgres:${{ matrix.postgres-version }}
                env:
                    POSTGRES_PASSWORD: postgres
                options: >-
                    --health-cmd pg_isready
                    --health-interval 10s
                    --health-timeout 5s
                    --health-retries 5
                ports:
                    - 5432:5432
        steps:
            - uses: actions/checkout@v3
            - name: Set up Python ${{ matrix.python-version }}
              uses: actions/setup-python@v3
              with:
                  python-version: ${{ matrix.python-version }}
            - name: Install dependencies
              run: |
                  python -m pip install --upgrade pip
                  pip install -r requirements/requirements.txt
                  pip install -r requirements/test-requirements.txt
                  pip install -r requirements/extras/postgres.txt
            - name: Setup postgres
              run: |
                  export PGPASSWORD=postgres
                  psql -h localhost -c 'CREATE DATABASE piccolo;' -U postgres
                  psql -h localhost -c "CREATE USER piccolo PASSWORD 'piccolo';" -U postgres
                  psql -h localhost -c "GRANT ALL PRIVILEGES ON DATABASE piccolo TO piccolo;" -U postgres
                  psql -h localhost -c "CREATE EXTENSION IF NOT EXISTS \"uuid-ossp\";" -d piccolo -U postgres
            - name: Run integration tests
              run: ./scripts/test-integration.sh
              env:
                  PG_HOST: localhost
                  PG_DATABASE: piccolo
                  PG_PASSWORD: postgres

    postgres:
        runs-on: ubuntu-latest
        timeout-minutes: 60
        strategy:
            matrix:
<<<<<<< HEAD
                python-version: ["3.9", "3.10", "3.11", "3.12", "3.13"]
                postgres-version: [11, 12, 13, 14, 15, 16]
=======
                python-version: ["3.8", "3.9", "3.10", "3.11", "3.12"]
                postgres-version: [12, 13, 14, 15, 16, 17]
>>>>>>> d1b0bb13

        # Service containers to run with `container-job`
        services:
            # Label used to access the service container
            postgres:
                # Docker Hub image
                image: postgres:${{ matrix.postgres-version }}
                # Provide the password for postgres
                env:
                    POSTGRES_PASSWORD: postgres
                # Set health checks to wait until postgres has started
                options: >-
                    --health-cmd pg_isready
                    --health-interval 10s
                    --health-timeout 5s
                    --health-retries 5
                ports:
                    - 5432:5432

        steps:
            - uses: actions/checkout@v3
            - name: Set up Python ${{ matrix.python-version }}
              uses: actions/setup-python@v3
              with:
                  python-version: ${{ matrix.python-version }}
            - name: Install dependencies
              run: |
                  python -m pip install --upgrade pip
                  pip install -r requirements/requirements.txt
                  pip install -r requirements/test-requirements.txt
                  pip install -r requirements/extras/postgres.txt
            - name: Setup postgres
              run: |
                  export PGPASSWORD=postgres
                  psql -h localhost -c 'CREATE DATABASE piccolo;' -U postgres
                  psql -h localhost -c "CREATE USER piccolo PASSWORD 'piccolo';" -U postgres
                  psql -h localhost -c "GRANT ALL PRIVILEGES ON DATABASE piccolo TO piccolo;" -U postgres
                  psql -h localhost -c "CREATE EXTENSION IF NOT EXISTS \"uuid-ossp\";" -d piccolo -U postgres

            - name: Test with pytest, Postgres
              run: ./scripts/test-postgres.sh
              env:
                  PG_HOST: localhost
                  PG_DATABASE: piccolo
                  PG_PASSWORD: postgres
            - name: Upload coverage
              uses: codecov/codecov-action@v1
              if: matrix.python-version == '3.13'

    cockroach:
        runs-on: ubuntu-latest
        timeout-minutes: 60
        strategy:
            matrix:
                python-version: ["3.9", "3.10", "3.11", "3.12", "3.13"]
                cockroachdb-version: ["v24.1.0"]
        steps:
            - uses: actions/checkout@v3
            - name: Set up Python ${{ matrix.python-version }}
              uses: actions/setup-python@v3
              with:
                  python-version: ${{ matrix.python-version }}
            - name: Install dependencies
              run: |
                  python -m pip install --upgrade pip
                  pip install -r requirements/requirements.txt
                  pip install -r requirements/test-requirements.txt
                  pip install -r requirements/extras/postgres.txt
            - name: Setup CockroachDB
              run: |
                  wget -qO- https://binaries.cockroachdb.com/cockroach-${{ matrix.cockroachdb-version }}.linux-amd64.tgz | tar xz
                  ./cockroach-${{ matrix.cockroachdb-version }}.linux-amd64/cockroach start-single-node --insecure --background
                  ./cockroach-${{ matrix.cockroachdb-version }}.linux-amd64/cockroach sql --insecure -e 'create database piccolo;'

            - name: Test with pytest, CockroachDB
              run: ./scripts/test-cockroach.sh
              env:
                  PG_HOST: localhost
                  PG_DATABASE: piccolo
            - name: Upload coverage
              uses: codecov/codecov-action@v1
              if: matrix.python-version == '3.13'

    sqlite:
        runs-on: ubuntu-latest
        timeout-minutes: 60
        strategy:
            matrix:
                python-version: ["3.9", "3.10", "3.11", "3.12", "3.13"]

        steps:
            - uses: actions/checkout@v3
            - name: Set up Python ${{ matrix.python-version }}
              uses: actions/setup-python@v3
              with:
                  python-version: ${{ matrix.python-version }}
            - name: Install dependencies
              run: |
                  python -m pip install --upgrade pip
                  pip install -r requirements/requirements.txt
                  pip install -r requirements/test-requirements.txt
                  pip install -r requirements/extras/sqlite.txt
            - name: Test with pytest, SQLite
              run: ./scripts/test-sqlite.sh
            - name: Upload coverage
              uses: codecov/codecov-action@v1
              if: matrix.python-version == '3.13'<|MERGE_RESOLUTION|>--- conflicted
+++ resolved
@@ -40,13 +40,8 @@
             matrix:
                 # These tests are slow, so we only run on the latest Python
                 # version.
-<<<<<<< HEAD
                 python-version: ["3.13"]
-                postgres-version: [14]
-=======
-                python-version: ["3.10"]
                 postgres-version: [17]
->>>>>>> d1b0bb13
         services:
             postgres:
                 image: postgres:${{ matrix.postgres-version }}
@@ -90,13 +85,8 @@
         timeout-minutes: 60
         strategy:
             matrix:
-<<<<<<< HEAD
                 python-version: ["3.9", "3.10", "3.11", "3.12", "3.13"]
-                postgres-version: [11, 12, 13, 14, 15, 16]
-=======
-                python-version: ["3.8", "3.9", "3.10", "3.11", "3.12"]
                 postgres-version: [12, 13, 14, 15, 16, 17]
->>>>>>> d1b0bb13
 
         # Service containers to run with `container-job`
         services:
