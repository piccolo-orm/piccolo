name: Test Suite

on:
    push:
        branches: ["master", "v1"]
        paths-ignore:
            - "docs/**"
    pull_request:
        branches: ["master", "v1"]
        paths-ignore:
            - "docs/**"

jobs:
    linters:
        runs-on: ubuntu-latest
        timeout-minutes: 60
        strategy:
            matrix:
                python-version: ["3.10", "3.11", "3.12", "3.13", "3.14"]

        steps:
            - uses: actions/checkout@v3
            - name: Set up Python ${{ matrix.python-version }}
              uses: actions/setup-python@v5
              with:
                  python-version: ${{ matrix.python-version }}
            - name: Install dependencies
              run: |
                  python -m pip install --upgrade pip
                  pip install -r requirements/requirements.txt
                  pip install -r requirements/dev-requirements.txt
                  pip install -r requirements/test-requirements.txt
            - name: Lint
              run: ./scripts/lint.sh

    integration:
        runs-on: ubuntu-latest
        timeout-minutes: 60
        strategy:
            matrix:
                # These tests are slow, so we only run on the latest Python
                # version.
                python-version: ["3.13"]
                postgres-version: [17]
        services:
            postgres:
                image: postgres:${{ matrix.postgres-version }}
                env:
                    POSTGRES_PASSWORD: postgres
                options: >-
                    --health-cmd pg_isready
                    --health-interval 10s
                    --health-timeout 5s
                    --health-retries 5
                ports:
                    - 5432:5432
        steps:
            - uses: actions/checkout@v3
            - name: Set up Python ${{ matrix.python-version }}
              uses: actions/setup-python@v5
              with:
                  python-version: ${{ matrix.python-version }}
            - name: Install dependencies
              run: |
                  python -m pip install --upgrade pip
                  pip install -r requirements/requirements.txt
                  pip install -r requirements/test-requirements.txt
                  pip install -r requirements/extras/postgres.txt
            - name: Setup postgres
              run: |
                  export PGPASSWORD=postgres
                  psql -h localhost -c 'CREATE DATABASE piccolo;' -U postgres
                  psql -h localhost -c "CREATE USER piccolo PASSWORD 'piccolo';" -U postgres
                  psql -h localhost -c "GRANT ALL PRIVILEGES ON DATABASE piccolo TO piccolo;" -U postgres
                  psql -h localhost -c "CREATE EXTENSION IF NOT EXISTS \"uuid-ossp\";" -d piccolo -U postgres
            - name: Run integration tests
              run: ./scripts/test-integration.sh
              env:
                  PG_HOST: localhost
                  PG_DATABASE: piccolo
                  PG_PASSWORD: postgres

    postgres:
        runs-on: ubuntu-latest
        timeout-minutes: 60
        strategy:
            matrix:
                python-version: ["3.10", "3.11", "3.12", "3.13", "3.14"]
                postgres-version: [13, 14, 15, 16, 17, 18]

        # Service containers to run with `container-job`
        services:
            # Label used to access the service container
            postgres:
                # Docker Hub image
                image: postgres:${{ matrix.postgres-version }}
                # Provide the password for postgres
                env:
                    POSTGRES_PASSWORD: postgres
                # Set health checks to wait until postgres has started
                options: >-
                    --health-cmd pg_isready
                    --health-interval 10s
                    --health-timeout 5s
                    --health-retries 5
                ports:
                    - 5432:5432

        steps:
            - uses: actions/checkout@v3
            - name: Set up Python ${{ matrix.python-version }}
              uses: actions/setup-python@v5
              with:
                  python-version: ${{ matrix.python-version }}
            - name: Install dependencies
              run: |
                  python -m pip install --upgrade pip
                  pip install -r requirements/requirements.txt
                  pip install -r requirements/test-requirements.txt
                  pip install -r requirements/extras/postgres.txt
            - name: Setup postgres
              run: |
                  export PGPASSWORD=postgres
                  psql -h localhost -c 'CREATE DATABASE piccolo;' -U postgres
                  psql -h localhost -c "CREATE USER piccolo PASSWORD 'piccolo';" -U postgres
                  psql -h localhost -c "GRANT ALL PRIVILEGES ON DATABASE piccolo TO piccolo;" -U postgres
                  psql -h localhost -c "CREATE EXTENSION IF NOT EXISTS \"uuid-ossp\";" -d piccolo -U postgres

            - name: Test with pytest, Postgres
              run: ./scripts/test-postgres.sh
              env:
                  PG_HOST: localhost
                  PG_DATABASE: piccolo
                  PG_PASSWORD: postgres
            - name: Upload coverage
              uses: codecov/codecov-action@v1
              if: matrix.python-version == '3.13'

    cockroach:
        runs-on: ubuntu-latest
        timeout-minutes: 60
        strategy:
            matrix:
<<<<<<< HEAD
                python-version: ["3.9", "3.10", "3.11", "3.12", "3.13"]
                cockroachdb-version: ["v24.3.5"]
=======
                python-version: ["3.10", "3.11", "3.12", "3.13", "3.14"]
                cockroachdb-version: ["v24.1.0"]
>>>>>>> b2331568
        steps:
            - uses: actions/checkout@v3
            - name: Set up Python ${{ matrix.python-version }}
              uses: actions/setup-python@v5
              with:
                  python-version: ${{ matrix.python-version }}
            - name: Install dependencies
              run: |
                  python -m pip install --upgrade pip
                  pip install -r requirements/requirements.txt
                  pip install -r requirements/test-requirements.txt
                  pip install -r requirements/extras/postgres.txt
            - name: Setup CockroachDB
              run: |
                  wget -qO- https://binaries.cockroachdb.com/cockroach-${{ matrix.cockroachdb-version }}.linux-amd64.tgz | tar xz
                  ./cockroach-${{ matrix.cockroachdb-version }}.linux-amd64/cockroach start-single-node --insecure --background
                  ./cockroach-${{ matrix.cockroachdb-version }}.linux-amd64/cockroach sql --insecure -e 'create database piccolo;'

            - name: Test with pytest, CockroachDB
              run: ./scripts/test-cockroach.sh
              env:
                  PG_HOST: localhost
                  PG_DATABASE: piccolo
            - name: Upload coverage
              uses: codecov/codecov-action@v1
              if: matrix.python-version == '3.13'

    sqlite:
        runs-on: ubuntu-latest
        timeout-minutes: 60
        strategy:
            matrix:
                python-version: ["3.10", "3.11", "3.12", "3.13", "3.14"]

        steps:
            - uses: actions/checkout@v3
            - name: Set up Python ${{ matrix.python-version }}
              uses: actions/setup-python@v5
              with:
                  python-version: ${{ matrix.python-version }}
            - name: Install dependencies
              run: |
                  python -m pip install --upgrade pip
                  pip install -r requirements/requirements.txt
                  pip install -r requirements/test-requirements.txt
                  pip install -r requirements/extras/sqlite.txt
            - name: Test with pytest, SQLite
              run: ./scripts/test-sqlite.sh
            - name: Upload coverage
              uses: codecov/codecov-action@v1
              if: matrix.python-version == '3.13'<|MERGE_RESOLUTION|>--- conflicted
+++ resolved
@@ -141,13 +141,8 @@
         timeout-minutes: 60
         strategy:
             matrix:
-<<<<<<< HEAD
-                python-version: ["3.9", "3.10", "3.11", "3.12", "3.13"]
-                cockroachdb-version: ["v24.3.5"]
-=======
                 python-version: ["3.10", "3.11", "3.12", "3.13", "3.14"]
                 cockroachdb-version: ["v24.1.0"]
->>>>>>> b2331568
         steps:
             - uses: actions/checkout@v3
             - name: Set up Python ${{ matrix.python-version }}
